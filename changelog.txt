<<<<<<< HEAD
2025/MM/DD Version 1.2 Patch (v1.2.6):
=======
2025/04/15 Version 1.2 Patch (v1.2.5):
 * General: "Not a git repository" spammed message fix.
 * Export: Rescale transform support for custom image registration added.


2025/04/14 Version 1.2 Patch (v1.2.4):
>>>>>>> ca8c2692
 * General: Warning message printed and logged with traceback fix.
 * General: Commit hash now appended to software version for improved debugging.
 * General: Removed some redundant/unused dependencies.
 * PDF Diagnostics: Mean of empty slice warning fixed.
<<<<<<< HEAD
 * Viewer: New 2D polygon shape `dilate` option added to shape spot exporter tool.
=======
 * Export: Better custom image alignment.
>>>>>>> ca8c2692


2025/04/01 Version 1.2 Patch (v1.2.3):
 * General: Occassional process termination `psutil.NoSuchProcess: Process no longer exists` error fixed.
 * Diagnostics: New `view_intensity_histogram` plot explained under Method -> OMP.
 * Export: New transform composed with channel correction explained in export docs section.
 * Export: New transform saving to disk explained in export docs section.
 * Call spots: Better (initial) gene probabilities by Von-Mises algorithm.


2025/03/19 Version 1.2 Patch (v1.2.2):
 * General: Jinja2 secuity update.
 * General: The notebook always warns about chronological page deletion fix.
 * Viewer: New 2d shape spot exporter tool.
 * Register: Anchor point cloud wrongly optical flow shifted by the final sequencing round during channel-by-channel ICP
    corrections fix.
 * Register: Optical flow is not inverse applied to sequencing point cloud during channel-by-channel ICP corrections
    fix.
 * OMP: Default minimum_intensity_multiplier 4 -> 6.


2025/03/03 Version 1.2 Patch (v1.2.1):
 * Filter: New `max_cores = 4` config setting to limit core usage.
 * Call spots: Zarr chunk size can be too large fix.
 * OMP: Indexing max sometimes float type, causing a crash fix.


2025/02/28 Version 1.2 (v1.2.0):
 * General: Sigificant decrease in file count in the produced notebook.
 * General: Notebook prune function added, explained in advanced usage.
 * General: Unix leaked subprocesses via joblib fix attempt.
 * Viewer: Can now toggle a class type on/off by clicking on its name in the gene legend.
 * Diagnostics: New `view_tile_indexing_grid` plot for help deciding what tiles to use in the pipeline.
 * Export: Custom images are now exported as uint16.
 * Extract: No longer a "Using pre-existing results" message when there are no extract images fix.
 * Extract: Reduced memory usage.
 * Filter: Improved Wiener filter implementation.
 * Filter: Reduced image "smearing" effect on the tile edges.
 * Filter: Improved saved image chunk shapes optimisation.
 * Find spots: Image auto threshold now computed using a 50'th -> 5'th percentile by default.
 * Find spots: Sequencing images no longer have dim spots removed, leading to better registration in dim areas.
 * Register: Improved saved flow chunk shapes optimisation.
 * OMP: Compute batch size now matches the chunk sizes optimisation.
 * OMP: Filter images are locally cached when they are located remotely optimisation.
 * OMP: Now computes on the CPU by default.


2025/02/21 Version 1.1 Patch (v1.1.1):
 * Export: Reverse z planes when extracting raw custom images support added.


2025/02/13 Version 1.1 (v1.1.0):
 * General: Napari 0.5.4 -> 0.5.6.
 * OMP: Intensity threshold sometimes too high fix.


2025/02/10 Version 1 Patch (v1.0.6):
 * General: Python 3.12 now supported.
 * General: Custom image alignment now aligned correctly with exported spot positions fix.
 * General: All background images could sometimes be off by +-1 pixel rounding error fix.


2025/02/06 Version 1 Patch (v1.0.5):
 * General: Exported custom image are stitched separately again and now aligned/shaped relative to the anchor-DAPI
    image.


2025/02/04 Version 1 Patch (v1.0.4):
 * General: Support for raw anchor rounds with unique channel indices by setting `raw_anchor_channel_indices` under
    `file_names` in the config.
 * General: Exported custom images are now stitched using the notebook's stitching results for improved alignment.


2025/01/31 Version 1 Patch (v1.0.3):
 * General: Dropped Python 3.10 support.
 * General: Pciseq .csv spot coordinates are now given relative to a global (0, 0, 0) origin.
 * General: New export_pciseq_dapi_image function for the pciseq DAPI image described in Advanced Usage documentation.
 * General: New export_pciseq_unfiltered_dapi_image function in Advanced Usage documentation.
 * General: New custom image extract, register, and stitch pipeline for IF images in Advanced Usage documentation.
 * Viewer: Now supports multiple background images.
 * Viewer: New gene ordering by cell type default option.
 * Viewer: New `dapi_detailed` and `anchor_detailed` background image options.
 * Viewer: Default background image is now `dapi_detailed`.
 * Viewer: `tailed_arrow` napari symbol now supported in the gene marker files.
 * PDF Diagnostics: Gene heat map colour scale is now logarithmic.


2025/01/20 Version 1 Patch (v1.0.2):
 * Extract: Saved image chunk sizes are no longer too small fix.


2025/01/10 Version 1 Patch (v1.0.1):
 * Documentation: Hyperlink and OMP method fixes.
 * Documentation: New disabling the GPU instructions in advanced usage.
 * Viewer: Can now middle mouse click a gene spot in the gene legend to toggle the gene colour on/off.
 * Viewer: Gene legend help when pressing 'h'.
 * Register: Larger correlation chunk size to improve compression and reduce file count.
 * Diagnostics: Viewer2D removed.
 * PDF Diagnostics: Gene heat map colour map changed and bin size increased.
 * Spot Colours: Gathering of filter image data could crash if subset is small fix.


2025/01/06 Version 1 Major Release (v1.0.0):
 * General: Coppafish is now called Coppafisher.
 * General: Version 1.0.0 onwards automatically detects incompatible notebook versions. An automatic suggested course
    of action is given if a compatibility problem is found during runtime.
 * General: Pre-sequence channels are no longer supported.
 * General: Python 3.11 is now supported.
 * General: Python 3.9 is no longer supported.
 * General: Many package updates.
 * General: All output variables are now stored within the notebook except for extract images, PDF diagnostics, and
    pipeline.log files.
 * General: New system notification support for both pipeline crashes and completions.
 * General: The notebook is now faster at saving and loading, supports zarr arrays/groups, and has overwrite protection.
 * General: Better Command Line Interface (CLI) explained in the documentation.
 * General: Users can safely move the output directory and/or tiles directory mid-pipeline.
 * General: The notebook can be moved location without breaking usages fix.
 * General: Incorrect numpy data types within the notebook fixed.
 * General: New basic_info config parameters reverse_tile_positions_x and reverse_tile_positions_y to reverse the tile
    positions if they are in the wrong places along x and/or y.
 * General: Clearer config warnings/errors.
 * General: Security patches for zipp, urllib3, scikit-learn, tornado, requests, and certifi.
 * General: Package versions are now logged in the pipeline.log file.
 * General: Numpy versions >=2.0, <2.1 now supported.
 * General: Improved config parameter validation.
 * Documentation: New documentation for exporting data to pciSeq, skipping bad microscope images, running background
    processes, deleting notebook pages, and retrieving config data from the notebook.
 * Documentation: Detailed method description for find spots, stitch, call spots, and OMP.
 * Viewer: The Viewer is now faster and more responsive.
 * Viewer: The user can toggle max intensity projection on/off on the background image.
 * Viewer: The user can adjust the size of spots using the marker size slider.
 * Viewer: Napari has been updated to version 0.5.4, improving stability.
 * Diagnostics: New find spots viewer.
 * PDF Diagnostics: New gene spatial heat map PDFs created at runtime.
 * Extract: Default z_plane_mean_warning 200 -> 125.
 * Extract: Images are now rotated during extract instead of filter. So, the config parameter `num_rotations` has been
    moved from `filter` to `extract`.
 * Filter: Images are now saved as float16 instead of uint16.
 * Filter: Images are now saved in the 'filter' notebook page.
 * Filter: Images are no longer multiplied by a scalar.
 * Filter: The PSF used for image filtering is no longer computed. It is a config input. There is a default PSF saved at
    coppafisher/setup/default_psf.npz.
 * Filter: Optimised zarr image chunking.
 * Filter: Removed legacy filter options: difference of Hanning, image smoothing, and dapi top hat filter.
 * Filter: Warning issues when a filtered image contains adjacent pixels at the maximum possible integer value.
 * Find spots: Automatic spot intensity threshold (nb.find_spots.auto_thresh) is now computed in find_spots, not filter.
 * Channel Register: Now done more thoroughly, with the bead images being shift corrected with a phase correlation
    before any registration begins. This is to make the job of ICP easier.
 * Channel Register: Index error in channel registration fixed, it lead to the wrong channel corrections being applied.
 * Channel Register: The fluorescent bead images are now isodata thresholded before circle detection, to make the
    circle detection more robust. The impact of this has been that the circle centres are much more accurate and closer
    to the true centre of the bead.
 * Stitch: The stitching section has been refactored to be more robust and faster. Stitching time has gone from 15
    minutes to 5 minutes for a 3x4 tile dataset.
 * Stitch: The stitching section now works on dapi images for each tile instead of point clouds. The shifts between
    tiles are now computed with a phase correlation instead of point clouds exhaustively searching for the best shift.
 * Stitch: The shifts computed are now given a score, which is the squared pearson correlation of the shifted image
    and the reference image in the overlapping region. This score is then used in the computation of the final shifts,
    where we deal with the fact that our problem is over-specified. The scoring is used as a weight and the results are
    better than before.
 * Stitch: The stitching diagnostics have been replaced with 2 new viewers, one for viewing the image as a checker-
    board patten in green and red, with overlapping regions in yellow, and the other for viewing the shifts computed
    for each tile.
 * Call spots: Some variables are now saved as zarr arrays to reduce memory usage and notebook read time.
 * Call spots: Config parameter bad_trc now works with new colour normalisation computation fix.
 * Call spots: The anchor gene scores are no longer a dot product. They are now a "round dot product" to put similar
    importance on each sequencing round matching the gene bled code.
 * OMP: OMP is now truly orthogonal fix. Before, the new gene was weighted using only the residual pixel colour. Now,
    all genes are re-weighted using the full pixel colour and a new gene is found using the latest residual colour.
 * OMP: Gene assignment now uses a dot product with similar round contribution. This is similar to the anchor method
    scoring.
 * OMP: OMP "coefficients" are now called "pixel scores" to differentiate them from gene weights.
 * OMP: The final OMP pixel scores are found after gene weights are computed. Check the OMP method documentation for
    details.
 * OMP: A pixel is not run through OMP if its intensity is below minimum_intensity. The minimum_intensity is computed as
    the median over all intensities in the central z plane multiplied by minimum_intensity_multiplier (default 4). A
    pixel's intensity is defined as `min over rounds (max over channels (|I_rc|))`, where I_rc is the pixel's image
    intensity in sequencing round r, sequencing channel c after image registration and after call spot scaling.
 * OMP: After each tile, OMP saves the progress and can continue where it left off.
 * OMP: Pixel colours are no longer background fitted before being run through OMP. OMP stops iterating on a pixel if a
    background gene is the next best assignment.
 * OMP: The OMP mean spot is fixed and no longer computed. It is less broad, leading to improved spot scores.
 * OMP: Less memory intensive by saving each tile's results separately.
 * OMP: Results are now compressed.
 * OMP: New subplots for the Viewer. Press "h" to show all subplot shortcuts.
 * OMP: Faster compute times with and without cuda.
 * OMP: Better memory usage.


2024/12/11 Alpha Update (v0.10.9):
 * OMP now removes duplicate spots in tile overlap areas.
 * OMP no longer saves progress after each tile is complete.


2024/08/22 Alpha Update (v0.10.8):
 * OMP saves progress after each tile is complete.


2024/08/22 Alpha Update (v0.10.7):
 * Filter intensity threshold can be zero integer edge case has been fixed.


2024/05/15 Alpha Update (v0.10.6):
 * Disk loading of ND2 files is now faster during extract.


2024/05/14 Alpha Update (v0.10.5):
 * Pytorch CPU is now a default dependency.
 * Optical flow results are saved as compressed zarr files instead of uncompressed numpy arrays.
 * Coppafish can send email notifications on completed pipelines and crashes.
 * OMP has been overhauled.
 * New diagnostic Viewer2D added.
 * The OMP computed spot is now computed on a subset of one tile, not the full tile.
 * OMP is faster and the entire tile is loaded into memory before running each tile.
 * Removed inputimeout package dependency.
 * Max Intensity Projection of background images added to main viewer as option.
 * Fluorescent beads registration bug fix.
 * New viewer for registration of fluorescent beads.
 * Redundant warnings silenced.
 * Default starting position for registration viewer now the registered image.
 * New diagnostic in main viewer shows top 10 best fitted genes to a given spot along with their associated scores.


2024/04/23 Alpha Update (v0.10.4):
 * Bug in Register which was causing large shifts not to be detected has been fixed. A global shift is now computed
    between the two images and the shift is applied to the second image before computing the local shifts.
 * OMP unbound variable i_added_genes bug fixed in pytorch GPU.


2024/04/18 Alpha Update (v0.10.3):
 * OMP crash on empty coef_image bug fix.


2024/04/18 Alpha Update (v0.10.2):
 * OMP spot shape wrongly computed has been fixed.
 * OMP spot shape maximum size now 27, 27, 9 -> 15, 15, 9 by default.
 * OMP score threshold changed 0.1 -> 0.15 by default.
 * idna package security update.
 * Docs update.


2024/04/15 Alpha Update (v0.10.1):
 * User documentation updates.
 * Filter image scaling is reduced to further avoid clipping.
 * New OMP gene counts figure in _omp.pdf.
 * Pillow buffer overflow vulnerability fixed.
 * HTTP request sometimes failing to GitHub bug caught.
 * New spot position histograms in _call_spots.pdf and _omp.pdf.
 * New image viewing diagnostics for the users, explained in the documentation.
 * Simplified advanced usage for moving output and tile directories.
 * _ref_call_spots.pdf now called _call_spots.pdf.
 * New ICP Viewer for point clouds.
 * New optical flow viewer.
 * New optical flow config parameter `flow_cores` in `register` section.
 * OMP checkpoint bug fixed.
 * Improvements in reading old reg results.
 * Coppafish's logging module now called 'log' to remove conflicting package names.
 * streamlined generation of reg images, meaning transforms no longer need to be applied when viewer is shown
 * Whole registration viewer has been refactored and improved making it easier to compare between different methods
    of registration.
 * Support for removing a bad tile round channel from any analysis - this includes new nbp basic variable and config
    variable to remove a bad tile round channel.
 * integrated bad_trc into new indexing method so that it is easier to remove a bad tile round channel from
    each part of the pipeline where we don't want bad trcs.
 * Bad trc are now dealt with in call spots. For a given tile, if round r is bad, gene probs are computed from the
    remaining rounds. Gene efficiencies are computed only from spots living on tiles with no bad rounds.
 * New registration viewer for viewing the registration results.
 * New ICP viewer for viewing the ICP results, including the point clouds, buttons for switching between registered and
    unregistered images, and a smoothed score image in the background showing where good shifts are.
 * New bg scale viewer for viewing the background scale images. This also led to a change in the way we compute bg
    scales, done on unblurred images. This is done by taking a small region of both images, looking at regions
    where bg is high and taking the median of the ratio of the two images in these regions. The previous
    method looked at approx 10 z-planes and the boundary z-planes were causing an issue. Regression was also
    not robust to outliers.
 * new entire overlay function allows users to select any 2 rc pairs and overlay them in the viewer in anchor frame of
    reference. This is different from just viewing against anchor. Can be useful for background reg viewing. z-params
    make loading faster.


2024/03/26 Alpha Update (v0.10.0):
 * OMP scoring has been changed.
 * Optical flow added to registration.
 * Default Wiener deconvolution configuration in the filter stage is improved.
 * Difference of Hanning is now turned off in filter by default. This can be changed by setting the new variable
    difference_of_hanning to true in the scale config section.
 * Wiener deconvolve now does not shift pixel values after filtering fix.
 * Wiener deconvolution is optimised in pytorch CPU.
 * The find spots intensity threshold multiplier "auto_thresh_multiplier" has been changed from 10 -> 17 by default.
 * ICP minimum spot distance threshold variables neighb_dist_thresh_yx and neighb_dist_thresh_z added.
 * Sobel filtering in register is now turned off by default.
 * Scale section removed, this is now part of filter.
 * A warning is raised if the latest online coppafish version does not match the current coppafish version.
 * Pytorch GPU out of memory fix attempt.
 * Detecting spots is pytorch optimised and less memory intensive on all environments.
 * Incorrect `hist_counts` values in extract and filter pages. This caused the filter/extract PDF histograms to be
    incorrectly ranged along the x axis. This has now been fixed.
 * The ICP Mean Squared Error (MSE) for debugging has been improved. This can be viewed by clicking MSE in the
    RegistrationViewer.
 * New _omp.pdf diagnostic added.
 * The RegistrationViewer can be imported more easily by `from coppafish import RegistrationViewer`.
 * New config variable in filter called "psf_max_spots". The default is 5,000, the same as previous versions.
 * Added pipeline warnings.
 * The pipeline.log logs error tracebacks when crashing.
 * Removed redundant max_background_scale_cores config variable in register.
 * New `invalid_auto_thresh` notebook variable in filter_debug added.
 * Optimised plotting function `remove_background` in spot_colors.
 * New support to safely move output and tile directories.
 * Shape of OMP colours in notebook changed.
 * OMP config initial_intensity_thresh_percentile default 25 -> 50.
 * Docs + logo update for coppafish.
 * Removed all jax code.
 * Removed obsolete "continuous_dapi" config variable in extract section.
 * anchor_channel is default to 27, dapi_channel defaults to 0, dye_names defaults to 'ATTO425, AF488, DY520XL, AF532,
    AF594, AF647, AF750'


2024/03/11 Alpha Update (v0.9.4):
 * Background subtraction is now using the correct alignment parameters so it is actually working again
 * Background subtraction blurring was turned off by a bug but this is no longer the case
 * Background subtraction is only done if the background pixel is positive, which gives much better results
 * Sobel filtering was being applied by default on alpha. If there was no parameter for sobel in Merry, then this would
    at least partially explain why it was taking longer Izzie
 * Fixed the diagnostic to turn off the background image in the main viewer by clicking i
 * Fixed the viewer to view the spots in the gene efficiency viewer
 * All viewers are back in the traditional black layout so that we can see the white text on them again
 * An OMP optimisation which reduces the amount of read time by a factor of 2. This speeds up the OMP step
    significantly.


2024/03/04 Alpha Update (v0.9.3):
 * New "_register.pdf" diagnostic PDF added during pipeline and when calling BuildPDF.
 * Detect spots is now batched when run on too many spots to avoid memory crashing fix.
 * Gene efficiency in the Viewer bug fix.


2024/02/15 Alpha Update (v0.9.2):
 * OMP is now significantly faster after vectorising an out of bounds check for spot positions.
 * All coppafish logs are saved in a file with default name pipeline.log, the name can be changed by editing the
    file_names config variable log_name.
 * Out of memory issue in pytorch GPU fix.
 * The Viewer's gene legend is dark themed again.
 * Viewer documentation added.


2024/02/12 Alpha Update (v0.9.1):
 * Vectorised find_spots detect.py numpy code for faster speeds in OMP.
 * The diagnostic PDF is now created after scale, extract, and filter sections for the user to see.
 * Pre-sequence images are now blurred before computing the background scale and subtracting from sequencing images.


2024/02/07 Alpha Update (v0.9.0):
 * The appropriate, tested package versions are installed by `pip install -r requirement...` with the wanted
    requirements text file.
 * Coppafish no longer has installation options, you just do `pip install -e .` to install coppafish after installing a
    requirements text file.
 * New support for pytorch on the CPU as a new way to run most of OMP functions and some parts of call spots using CPU.
    The appropriate packages can be installed by `pip install -r requirements-pytorch.txt`.
 * Pytorch 2.2.0 + cuda 12.1 is supported. The GPU is used to run parts of OMP. In detail, `get_all_coefs` will run
    with all tensors on the GPU when looping through OMP iterations. Then, when complete, the returned output will be
    on the CPU to not run out of memory on the GPU. The required packages can be installed by
    `pip install -r requirements-pytorchgpu.txt`.
 * Support for Windows when running coppafish with pytorch, pytorch with a GPU, or numpy-only.
 * For a single spot and round, if the largest magnitude spot colour is negative, its sign is flipped before computing
    the Von-Mises gene probability.
 * OMP call spots colour norm factor applied incorrectly has now been fixed.
 * "extract_debug" notebook page checks still being used are now removed since the page does not exist any more fix.
 * Coppafish version number is printed at the start of a pipeline run.
 * Ref spot PDF plots are now consistent with x and y axes.


2024/02/06 Alpha Update (v0.8.3):
 * Out of bounds in z direction image retrieval in register section fix.


2024/01/31 Alpha Update (v0.8.2):
 * The default config value for r_smooth in filter section is now 1, 1, 2.
 * The notebook now backs itself up before re-saving itself. Therefore, there is always a fully complete notebook saved
    in case the new one being saved gets corrupted.
 * Removed 'extract_debug' notebook page.
 * Comparing spot colour and predicted code in Viewer bug fixed.
 * The mean spot colour for probabilities > 0.7 now plotted in ref_spots.pdf.
 * New documentation (https://reillytilbury.github.io/coppafish/) for users.
 * Removed 'extract_debug' notebook page.


2024/01/26 Alpha Update (v0.8.1):
 * Bleed matrix computation in call spots has been slightly improved and is capable of reverting to a default bleed
    matrix if there are too few genes to compute with.
 * Background scale computation for the preseq is thought to be improved and only computed using a single, registered z
    plane. Now only a scale factor is computed, no offset.
 * Config variable auto_n_shifts in stitch section is no longer a magic number, it now scales with tile size fix.
 * Dask array was converted to a float for jobs raw data has been fixed.
 * view_find_spots diagnostic is now fixed.
 * view_stitch diagnostic is now fixed.
 * Config variable n_background_scale_threads in register renamed to max_background_scale_cores
 * Tile, round, channel indexing for extract, filter and find_spots now originates from functions in utils/indexing.py.
 * requirements.txt and requirements-optimised.txt files for python==3.9 fixed.
 * Sub Volume Registration (SVR) now has a tapered window applied to each subvolume image (Hanning in x and y, a Tukey
    window in z). This removes x, y and z axes aligned fake registration solutions caused by the image's harsh border.
 * Removed call_spots bleed_matrix.py unused code.
 * Removed outdated 2d pipeline code.
 * The notebook duplicates itself before adding and saving with a new notebook page included. This way if the code is
    user interrupted during a save, a backup notebook is available to revert to that will not be corrupted. The backup
    will automatically be deleted after the new save is fully complete.
 * New notebook tile by tile combining functionality reimplemented.


2024/01/12 Alpha Update (v0.8.0):
 * Filtered images are now saved in ['file_names']['tile_dir']/filter and extract images are saved in
    ['file_names']['tile_dir']/extract.
 * Removed notebook variables pixel_unique_values and pixel_unique_counts from ['filter_debug'] and ['extract_debug']
    sections. These will be saved locally in the tile output directory.
 * Extract and filter now continue where they left off. They are checkpoint-ed after each iteration.
 * Optimised choice of zarr compressors for extract and filter through benchmarking.
 * The PDF diagnostic saves a separate pdf for each section, these sections are then not rebuilt if they already exist.
 * Some of the subplots inside the Viewer had the colour norm applied incorrectly, this has been fixed.
 * Each gene page in the PDF diagnostic is now computed correctly.
 * Removed old function called regularise_auto_thresh relating to filter that is never used any more.
 * Renamed get_extract_info to get_filter_info and moved it to the filter section.
 * requirements.txt files for optimised setup option.
 * 'plotting' option is removed, the plotting packages are always installed.
 * Deleting unused file image_stitcher.py from repository.


2024/01/09 Alpha Update (v0.7.2):
 * Filter will re-filter if the filter notebook page does not exist to correctly compute the filter variables bug fix.
 * Bled codes are normalised for each gene outside of a gene for loop, reducing OMP computation time.
 * The Viewer now has every hotkey described, these can be shown by opening the Viewer then pressing Shift + k.
 * Improved pixel value histograms in the PDF diagnostics for extract and filter.
 * BuildPDF is called fewer times throughout the pipeline to reduce compute time.
 * Middle z plane selection for registration with few z planes bug fixed.
 * Handling of invalid spot colours and their background colours in spot_colors bug fix.
 * jax memory leak in OMP is reduced or fixed.
 * Subset image loading for extract and filtered images is now faster on zarr.
 * Improved chunking of y and x dimensions on .zarr files.
 * Zarr arrays are read faster by using more available cores on the CPU to decompress files.
 * RoboMinnie `n_rounds != n_channels` integration test.


2024/01/03 Alpha Update (v0.7.1):
 * Bug fix for gene efficiency calculation in call_reference_spots.py.


2024/01/02 Alpha Update (v0.7.0):
 * New diagnostics PDF builder has been created. It can be imported through `from coppafish import BuildPDF`, then with
    the notebook file path as nb_path, it can be run by `BuildPDF(nb_path)`. It currently shows diagnostic plots for
    scale, extract, filter and find_spots sections. The PDF builds itself at runtime after find_spots, stitch,
    reference_spots and OMP and saved as diagnostics.pdf in the output directory.
 * New coppafish installation instructions shown on the GitHub homepage (readme.md).
 * Frozen stable package versions given in the "requirements.txt" file, see GitHub homepage for instructions on
    installation.
 * Bug fixed most of the Viewer plots with the updated call_spots colour norm factor and bleed matrix variables.
 * Gene shape in viewer versus gene legend mismatch bug fix.
 * Removed unnecessary multiplying and dividing by weights in OMP when computing weighted least squares fitting
    (potential speed up).


2023/12/21 Alpha Update (v0.6.1):
 * Extraction directory now created in extract step of pipeline bug fix.


2023/12/21 Alpha Update (v0.6.0):
 * `export_to_pciseq` function now supports exporting gene probabilities.


2023/12/19 Alpha Update (v0.5.0):
 * Extract and filter has now become two separate sections in the notebook. Extract runs first, then filter. We save
    raw, extracted images in the tiles_dir/raw directory. Also, when running from raw ND2 files, we keep all the found
    metadata from the ND2s for each round in a file called 'nd2_metadata_r{r}.pkl' inside the tiles_dir/raw directory.
    This way we hope the raw ND2 files can be deleted without loss of any data.
 * All filter related config variables are now inside a new [filter] config section, i.e. variables r_dapi,
    r_dapi_auto_microns, auto_thresh_multiplier, deconvolve, all psf-related variables, wiener_constant,
    wiener_pad_shape, n_clip_warn, n_clip_error, n_clip_error_images_thresh, num_rotations and pre_seq_blur_radius.
 * Default extraction file type (['extract']['file_type']) is now .zarr instead of .npy. This file_type is also used
    when saving the filtered images in the tiles_dir directory.
 * Multiprocessing to compute background scales now includes no disk reading (safer).
 * The disk reading multiprocessing in OMP has been removed (safer).
 * The git hash and software version for each notebook section is saved when that pipeline section is run through.
 * OMP now runs on a single z plane at a time.
 * Default psf_isolation_dist in 'filter' config section changed from 20 -> 10.
 * psf is calculated on no more than 5,000 isolated spots to stop memory crashes in the filter section. This should be
    more than sufficient to converge.
 * Call spots probability thresholds are not constants any more, they are now computed percentiles based on the gene
    probability values.
 * Shift score hist in SVR diagnostics in the Registration Viewer now does not crash.
 * Round score shift colour-map in SVR diagnostics in the Registration Viewer is fixed when z_subvols is 1.
 * If a notebook is run on two different versions, a warning is given and the user is asked if they want to continue.
 * The notebook now contains variables pixel_unique_values and pixel_unique_counts in 'extract_debug' and
    'filter_debug' pages. They contain a count of every unique pixel in the unfiltered and filtered images for future
    diagnostics.
 * Fixed a register image shifting bug.
 * Fixed deconvolution bug.
 * Fixed reg_images not being saved after crashing on.
 * Fixed bugs when basic_info.use_z does not include 0.
 * Silenced notebook numpy-related warning.
 * Silenced jax CPU warning.


2023/11/16 Alpha Update (v0.4.0):
 * Improved outlier removal for shift calculations in registration.
 * Further optimisations.
 * Memory issue fix in OMP.
 * The Viewer now has a button to show gene calling based on the gene probabilities, labelled as 'Prob'.
 * Various bug, deprecation and warning fixes.


2023/10/28 Alpha Update (v0.3.0):
 * Saving extracted tiles as .npy is the default save file type. Can be changed to .zarr (50% compression) by setting
    config['extract']['file_type'] = .zarr.
 * Compatibility with JOBS datasets.
 * Computing background scale factors is now parallelised.
 * Various bug and warning fixes.


2023/10/10 Alpha Update (v0.2.0):
 * Added background subtraction with 3D registration using DAPI images.
 * Cross-tile brightness difference correction support, probably caused by microscope auto gain control.
 * Updated bleed matrix to allow inter-tile variation.
 * Updated the bleed matrix calculation.
 * Added weighted dot product method with backwards compatibility.
 * Error handling unconnected tiles.
 * Changed spot_no array from uint16 to uint32 for greater spot number support.
 * Registration pipeline now uses DAPI images when necessary.
 * Registration pipeline now computes camera transforms from fluorescent beads, if they exist.
 * Added new config variable [file_names][initial_bleed_matrix] to give a path to a `.npy` initial bleed matrix.
    If left empty, will use the default initial bleed matrix in the source code.
 * Presequence .npy raw files support.
 * Fixed anchor auto threshold being set to zero due to regularisation.
 * OMP's z-chunking now scales with the PC's available memory. We think that more memory means slightly faster OMP.
 * Various bug, warning and deprecation fixes.
 * Utils, call spots and register unit tests.
 * RoboMinnie integration testing for single and multiple tile dataset generation.<|MERGE_RESOLUTION|>--- conflicted
+++ resolved
@@ -1,22 +1,18 @@
-<<<<<<< HEAD
 2025/MM/DD Version 1.2 Patch (v1.2.6):
-=======
+ * Viewer: New 2D polygon shape `dilate` option added to shape spot exporter tool.
+
+
 2025/04/15 Version 1.2 Patch (v1.2.5):
  * General: "Not a git repository" spammed message fix.
  * Export: Rescale transform support for custom image registration added.
 
 
 2025/04/14 Version 1.2 Patch (v1.2.4):
->>>>>>> ca8c2692
  * General: Warning message printed and logged with traceback fix.
  * General: Commit hash now appended to software version for improved debugging.
  * General: Removed some redundant/unused dependencies.
  * PDF Diagnostics: Mean of empty slice warning fixed.
-<<<<<<< HEAD
- * Viewer: New 2D polygon shape `dilate` option added to shape spot exporter tool.
-=======
  * Export: Better custom image alignment.
->>>>>>> ca8c2692
 
 
 2025/04/01 Version 1.2 Patch (v1.2.3):
