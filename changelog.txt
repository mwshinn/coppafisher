--- conflicted
+++ resolved
@@ -1,10 +1,7 @@
 2024/03/04 Alpha Update (v0.9.3):
-<<<<<<< HEAD
- * New "_register.pdf" diagnostic PDF added during pipeline runs and when calling BuildPDF.
-=======
+ * New "_register.pdf" diagnostic PDF added during pipeline and when calling BuildPDF.
  * Detect spots is now batched when run on too many spots to avoid memory crashing fix.
  * Gene efficiency in the Viewer bug fix.
->>>>>>> 158ca96d
 
 
 2024/02/15 Alpha Update (v0.9.2):
