<<<<<<< HEAD
2024/mm/dd Alpha Update (v0.9.0):
 * Ref spot PDF plots are now consistent with x and y axes.
 * Coppafish no longer has installation options, you just do `pip install -e .` to install coppafish. The appropriate, 
    tested package versions are installed by `pip install -r requirement...` with the wanted requirements text file.
 * New support for pytorch on the CPU as a new way to run most of OMP functions and some parts of call spots using CPU. 
    The appropriate packages can be installed by `pip install -r requirements-pytorch.txt`. 
 * Pytorch 2.2.0 + cuda 12.1 is supported. The GPU is used to run parts of OMP. In detail, `get_all_coefs` will run 
    with all tensors on the GPU when looping through OMP iterations. Then, when complete, the returned output will be 
    on the CPU to not run out of memory on the GPU. The required packages can be installed by 
    `pip install -r requirements-pytorchgpu.txt`.
 * For a single spot and round, if the largest magnitude spot colour is negative, its sign is flipped before computing 
    the Von-Mises gene probability.


=======
>>>>>>> ba789722
2024/01/31 Alpha Update (v0.8.2):
 * The default config value for r_smooth in filter section is now 1, 1, 2.
 * The notebook now backs itself up before re-saving itself. Therefore, there is always a fully complete notebook saved 
    in case the new one being saved gets corrupted.
 * Removed 'extract_debug' notebook page.
 * Comparing spot colour and predicted code in Viewer bug fixed.
 * The mean spot colour for probabilities > 0.7 now plotted in ref_spots.pdf.
 * New documentation (https://reillytilbury.github.io/coppafish/) for users.
 * Removed 'extract_debug' notebook page.


2024/01/26 Alpha Update (v0.8.1):
 * Bleed matrix computation in call spots has been slightly improved and is capable of reverting to a default bleed 
    matrix if there are too few genes to compute with.
 * Background scale computation for the preseq is thought to be improved and only computed using a single, registered z 
    plane. Now only a scale factor is computed, no offset.
 * Config variable auto_n_shifts in stitch section is no longer a magic number, it now scales with tile size fix.
 * Dask array was converted to a float for jobs raw data has been fixed.
 * view_find_spots diagnostic is now fixed.
 * view_stitch diagnostic is now fixed.
 * Config variable n_background_scale_threads in register renamed to max_background_scale_cores
 * Tile, round, channel indexing for extract, filter and find_spots now originates from functions in utils/indexing.py.
 * requirements.txt and requirements-optimised.txt files for python==3.9 fixed.
 * Sub Volume Registration (SVR) now has a tapered window applied to each subvolume image (Hanning in x and y, a Tukey 
    window in z). This removes x, y and z axes aligned fake registration solutions caused by the image's harsh border.
 * Removed call_spots bleed_matrix.py unused code.
 * Removed outdated 2d pipeline code.
 * The notebook duplicates itself before adding and saving with a new notebook page included. This way if the code is 
    user interrupted during a save, a backup notebook is available to revert to that will not be corrupted. The backup 
    will automatically be deleted after the new save is fully complete.
 * New notebook tile by tile combining functionality reimplemented.


2024/01/12 Alpha Update (v0.8.0):
 * Filtered images are now saved in ['file_names']['tile_dir']/filter and extract images are saved in 
    ['file_names']['tile_dir']/extract.
 * Removed notebook variables pixel_unique_values and pixel_unique_counts from ['filter_debug'] and ['extract_debug'] 
    sections. These will be saved locally in the tile output directory.
 * Extract and filter now continue where they left off. They are checkpoint-ed after each iteration.
 * Optimised choice of zarr compressors for extract and filter through benchmarking.
 * The PDF diagnostic saves a separate pdf for each section, these sections are then not rebuilt if they already exist.
 * Some of the subplots inside the Viewer had the colour norm applied incorrectly, this has been fixed.
 * Each gene page in the PDF diagnostic is now computed correctly.
 * Removed old function called regularise_auto_thresh relating to filter that is never used any more.
 * Renamed get_extract_info to get_filter_info and moved it to the filter section.
 * requirements.txt files for optimised setup option.
 * 'plotting' option is removed, the plotting packages are always installed.
 * Deleting unused file image_stitcher.py from repository.


2024/01/09 Alpha Update (v0.7.2):
 * Filter will re-filter if the filter notebook page does not exist to correctly compute the filter variables bug fix.
 * Bled codes are normalised for each gene outside of a gene for loop, reducing OMP computation time.
 * The Viewer now has every hotkey described, these can be shown by opening the Viewer then pressing Shift + k.
 * Improved pixel value histograms in the PDF diagnostics for extract and filter.
 * BuildPDF is called fewer times throughout the pipeline to reduce compute time.
 * Middle z plane selection for registration with few z planes bug fixed.
 * Handling of invalid spot colours and their background colours in spot_colors bug fix.
 * jax memory leak in OMP is reduced or fixed.
 * Subset image loading for extract and filtered images is now faster on zarr.
 * Improved chunking of y and x dimensions on .zarr files.
 * Zarr arrays are read faster by using more available cores on the CPU to decompress files.
 * RoboMinnie `n_rounds != n_channels` integration test.


2024/01/03 Alpha Update (v0.7.1):
 * Bug fix for gene efficiency calculation in call_reference_spots.py.


2024/01/02 Alpha Update (v0.7.0):
 * New diagnostics PDF builder has been created. It can be imported through `from coppafish import BuildPDF`, then with 
    the notebook file path as nb_path, it can be run by `BuildPDF(nb_path)`. It currently shows diagnostic plots for 
    scale, extract, filter and find_spots sections. The PDF builds itself at runtime after find_spots, stitch, 
    reference_spots and OMP and saved as diagnostics.pdf in the output directory.
 * New coppafish installation instructions shown on the GitHub homepage (readme.md).
 * Frozen stable package versions given in the "requirements.txt" file, see GitHub homepage for instructions on 
    installation.
 * Bug fixed most of the Viewer plots with the updated call_spots colour norm factor and bleed matrix variables.
 * Gene shape in viewer versus gene legend mismatch bug fix.
 * Removed unnecessary multiplying and dividing by weights in OMP when computing weighted least squares fitting 
    (potential speed up).


2023/12/21 Alpha Update (v0.6.1):
 * Extraction directory now created in extract step of pipeline bug fix.


2023/12/21 Alpha Update (v0.6.0):
 * `export_to_pciseq` function now supports exporting gene probabilities.


2023/12/19 Alpha Update (v0.5.0):
 * Extract and filter has now become two separate sections in the notebook. Extract runs first, then filter. We save 
    raw, extracted images in the tiles_dir/raw directory. Also, when running from raw ND2 files, we keep all the found 
    metadata from the ND2s for each round in a file called 'nd2_metadata_r{r}.pkl' inside the tiles_dir/raw directory. 
    This way we hope the raw ND2 files can be deleted without loss of any data.
 * All filter related config variables are now inside a new [filter] config section, i.e. variables r_dapi, 
    r_dapi_auto_microns, auto_thresh_multiplier, deconvolve, all psf-related variables, wiener_constant, 
    wiener_pad_shape, n_clip_warn, n_clip_error, n_clip_error_images_thresh, num_rotations and pre_seq_blur_radius.
 * Default extraction file type (['extract']['file_type']) is now .zarr instead of .npy. This file_type is also used 
    when saving the filtered images in the tiles_dir directory.
 * Multiprocessing to compute background scales now includes no disk reading (safer).
 * The disk reading multiprocessing in OMP has been removed (safer).
 * The git hash and software version for each notebook section is saved when that pipeline section is run through.
 * OMP now runs on a single z plane at a time.
 * Default psf_isolation_dist in 'filter' config section changed from 20 -> 10.
 * psf is calculated on no more than 5,000 isolated spots to stop memory crashes in the filter section. This should be 
    more than sufficient to converge.
 * Call spots probability thresholds are not constants any more, they are now computed percentiles based on the gene 
    probability values.
 * Shift score hist in SVR diagnostics in the Registration Viewer now does not crash.
 * Round score shift colour-map in SVR diagnostics in the Registration Viewer is fixed when z_subvols is 1.
 * If a notebook is run on two different versions, a warning is given and the user is asked if they want to continue.
 * The notebook now contains variables pixel_unique_values and pixel_unique_counts in 'extract_debug' and 
    'filter_debug' pages. They contain a count of every unique pixel in the unfiltered and filtered images for future 
    diagnostics.
 * Fixed a register image shifting bug.
 * Fixed deconvolution bug.
 * Fixed reg_images not being saved after crashing on.
 * Fixed bugs when basic_info.use_z does not include 0.
 * Silenced notebook numpy-related warning.
 * Silenced jax CPU warning.


2023/11/16 Alpha Update (v0.4.0):
 * Improved outlier removal for shift calculations in registration.
 * Further optimisations.
 * Memory issue fix in OMP.
 * The Viewer now has a button to show gene calling based on the gene probabilities, labelled as 'Prob'.
 * Various bug, deprecation and warning fixes.


2023/10/28 Alpha Update (v0.3.0):
 * Saving extracted tiles as .npy is the default save file type. Can be changed to .zarr (50% compression) by setting 
    config['extract']['file_type'] = .zarr.
 * Compatibility with JOBS datasets.
 * Computing background scale factors is now parallelised.
 * Various bug and warning fixes.


2023/10/10 Alpha Update (v0.2.0):
 * Added background subtraction with 3D registration using DAPI images.
 * Cross-tile brightness difference correction support, probably caused by microscope auto gain control.
 * Updated bleed matrix to allow inter-tile variation.
 * Updated the bleed matrix calculation.
 * Added weighted dot product method with backwards compatibility.
 * Error handling unconnected tiles.
 * Changed spot_no array from uint16 to uint32 for greater spot number support.
 * Registration pipeline now uses DAPI images when necessary.
 * Registration pipeline now computes camera transforms from fluorescent beads, if they exist.
 * Added new config variable [file_names][initial_bleed_matrix] to give a path to a `.npy` initial bleed matrix. 
    If left empty, will use the default initial bleed matrix in the source code.
 * Presequence .npy raw files support.
 * Fixed anchor auto threshold being set to zero due to regularisation.
 * OMP's z-chunking now scales with the PC's available memory. We think that more memory means slightly faster OMP.
 * Various bug, warning and deprecation fixes.
 * Utils, call spots and register unit tests.
 * RoboMinnie integration testing for single and multiple tile dataset generation.<|MERGE_RESOLUTION|>--- conflicted
+++ resolved
@@ -1,4 +1,3 @@
-<<<<<<< HEAD
 2024/mm/dd Alpha Update (v0.9.0):
  * Ref spot PDF plots are now consistent with x and y axes.
  * Coppafish no longer has installation options, you just do `pip install -e .` to install coppafish. The appropriate, 
@@ -13,8 +12,6 @@
     the Von-Mises gene probability.
 
 
-=======
->>>>>>> ba789722
 2024/01/31 Alpha Update (v0.8.2):
  * The default config value for r_smooth in filter section is now 1, 1, 2.
  * The notebook now backs itself up before re-saving itself. Therefore, there is always a fully complete notebook saved 
