<<<<<<< HEAD
2025/01/20 Version 1 Patch (v1.0.2):
 * Extract: Saved image chunk sizes are no longer too small fix.
=======
2025/MM/DD Version 1 Patch (v1.0.2):
 * Viewer: Now supports multiple background images.
 * Viewer: `tailed_arrow` napari symbol now supported in the gene marker files.
 * PDF Diagnostics: Gene heat map colour scale is now logarithmic.
>>>>>>> 4b5322d2


2025/01/10 Version 1 Patch (v1.0.1):
 * Documentation: Hyperlink and OMP method fixes.
 * Documentation: New disabling the GPU instructions in advanced usage.
 * Viewer: Can now middle mouse click a gene spot in the gene legend to toggle the gene colour on/off.
 * Viewer: Gene legend help when pressing 'h'.
 * Register: Larger correlation chunk size to improve compression and reduce file count.
 * Diagnostics: Viewer2D removed.
 * PDF Diagnostics: Gene heat map colour map changed and bin size increased.
 * Spot Colours: Gathering of filter image data could crash if subset is small fix.


2025/01/06 Version 1 Major Release (v1.0.0):
 * General: Coppafish is now called Coppafisher.
 * General: Version 1.0.0 onwards automatically detects incompatible notebook versions. An automatic suggested course
    of action is given if a compatibility problem is found during runtime.
 * General: Pre-sequence channels are no longer supported.
 * General: Python 3.11 is now supported.
 * General: Python 3.9 is no longer supported.
 * General: Many package updates.
 * General: All output variables are now stored within the notebook except for extract images, PDF diagnostics, and
    pipeline.log files.
 * General: New system notification support for both pipeline crashes and completions.
 * General: The notebook is now faster at saving and loading, supports zarr arrays/groups, and has overwrite protection.
 * General: Better Command Line Interface (CLI) explained in the documentation.
 * General: Users can safely move the output directory and/or tiles directory mid-pipeline.
 * General: The notebook can be moved location without breaking usages fix.
 * General: Incorrect numpy data types within the notebook fixed.
 * General: New basic_info config parameters reverse_tile_positions_x and reverse_tile_positions_y to reverse the tile
    positions if they are in the wrong places along x and/or y.
 * General: Clearer config warnings/errors.
 * General: Security patches for zipp, urllib3, scikit-learn, tornado, requests, and certifi.
 * General: Package versions are now logged in the pipeline.log file.
 * General: Numpy versions >=2.0, <2.1 now supported.
 * General: Improved config parameter validation.
 * Documentation: New documentation for exporting data to pciSeq, skipping bad microscope images, running background
    processes, deleting notebook pages, and retrieving config data from the notebook.
 * Documentation: Detailed method description for find spots, stitch, call spots, and OMP.
 * Viewer: The Viewer is now faster and more responsive.
 * Viewer: The user can toggle max intensity projection on/off on the background image.
 * Viewer: The user can adjust the size of spots using the marker size slider.
 * Viewer: Napari has been updated to version 0.5.4, improving stability.
 * Diagnostics: New find spots viewer.
 * PDF Diagnostics: New gene spatial heat map PDFs created at runtime.
 * Extract: Default z_plane_mean_warning 200 -> 125.
 * Extract: Images are now rotated during extract instead of filter. So, the config parameter `num_rotations` has been
    moved from `filter` to `extract`.
 * Filter: Images are now saved as float16 instead of uint16.
 * Filter: Images are now saved in the 'filter' notebook page.
 * Filter: Images are no longer multiplied by a scalar.
 * Filter: The PSF used for image filtering is no longer computed. It is a config input. There is a default PSF saved at
    coppafisher/setup/default_psf.npz.
 * Filter: Optimised zarr image chunking.
 * Filter: Removed legacy filter options: difference of Hanning, image smoothing, and dapi top hat filter.
 * Filter: Warning issues when a filtered image contains adjacent pixels at the maximum possible integer value.
 * Find spots: Automatic spot intensity threshold (nb.find_spots.auto_thresh) is now computed in find_spots, not filter.
 * Channel Register: Now done more thoroughly, with the bead images being shift corrected with a phase correlation
    before any registration begins. This is to make the job of ICP easier.
 * Channel Register: Index error in channel registration fixed, it lead to the wrong channel corrections being applied.
 * Channel Register: The fluorescent bead images are now isodata thresholded before circle detection, to make the
    circle detection more robust. The impact of this has been that the circle centres are much more accurate and closer
    to the true centre of the bead.
 * Stitch: The stitching section has been refactored to be more robust and faster. Stitching time has gone from 15
    minutes to 5 minutes for a 3x4 tile dataset.
 * Stitch: The stitching section now works on dapi images for each tile instead of point clouds. The shifts between
    tiles are now computed with a phase correlation instead of point clouds exhaustively searching for the best shift.
 * Stitch: The shifts computed are now given a score, which is the squared pearson correlation of the shifted image
    and the reference image in the overlapping region. This score is then used in the computation of the final shifts,
    where we deal with the fact that our problem is over-specified. The scoring is used as a weight and the results are
    better than before.
 * Stitch: The stitching diagnostics have been replaced with 2 new viewers, one for viewing the image as a checker-
    board patten in green and red, with overlapping regions in yellow, and the other for viewing the shifts computed
    for each tile.
 * Call spots: Some variables are now saved as zarr arrays to reduce memory usage and notebook read time.
 * Call spots: Config parameter bad_trc now works with new colour normalisation computation fix.
 * Call spots: The anchor gene scores are no longer a dot product. They are now a "round dot product" to put similar
    importance on each sequencing round matching the gene bled code.
 * OMP: OMP is now truly orthogonal fix. Before, the new gene was weighted using only the residual pixel colour. Now,
    all genes are re-weighted using the full pixel colour and a new gene is found using the latest residual colour.
 * OMP: Gene assignment now uses a dot product with similar round contribution. This is similar to the anchor method
    scoring.
 * OMP: OMP "coefficients" are now called "pixel scores" to differentiate them from gene weights.
 * OMP: The final OMP pixel scores are found after gene weights are computed. Check the OMP method documentation for
    details.
 * OMP: A pixel is not run through OMP if its intensity is below minimum_intensity. The minimum_intensity is computed as
    the median over all intensities in the central z plane multiplied by minimum_intensity_multiplier (default 4). A
    pixel's intensity is defined as `min over rounds (max over channels (|I_rc|))`, where I_rc is the pixel's image
    intensity in sequencing round r, sequencing channel c after image registration and after call spot scaling.
 * OMP: After each tile, OMP saves the progress and can continue where it left off.
 * OMP: Pixel colours are no longer background fitted before being run through OMP. OMP stops iterating on a pixel if a
    background gene is the next best assignment.
 * OMP: The OMP mean spot is fixed and no longer computed. It is less broad, leading to improved spot scores.
 * OMP: Less memory intensive by saving each tile's results separately.
 * OMP: Results are now compressed.
 * OMP: New subplots for the Viewer. Press "h" to show all subplot shortcuts.
 * OMP: Faster compute times with and without cuda.
 * OMP: Better memory usage.


2024/12/11 Alpha Update (v0.10.9):
 * OMP now removes duplicate spots in tile overlap areas.
 * OMP no longer saves progress after each tile is complete.


2024/08/22 Alpha Update (v0.10.8):
 * OMP saves progress after each tile is complete.


2024/08/22 Alpha Update (v0.10.7):
 * Filter intensity threshold can be zero integer edge case has been fixed.


2024/05/15 Alpha Update (v0.10.6):
 * Disk loading of ND2 files is now faster during extract.


2024/05/14 Alpha Update (v0.10.5):
 * Pytorch CPU is now a default dependency.
 * Optical flow results are saved as compressed zarr files instead of uncompressed numpy arrays.
 * Coppafish can send email notifications on completed pipelines and crashes.
 * OMP has been overhauled.
 * New diagnostic Viewer2D added.
 * The OMP computed spot is now computed on a subset of one tile, not the full tile.
 * OMP is faster and the entire tile is loaded into memory before running each tile.
 * Removed inputimeout package dependency.
 * Max Intensity Projection of background images added to main viewer as option.
 * Fluorescent beads registration bug fix.
 * New viewer for registration of fluorescent beads.
 * Redundant warnings silenced.
 * Default starting position for registration viewer now the registered image.
 * New diagnostic in main viewer shows top 10 best fitted genes to a given spot along with their associated scores.


2024/04/23 Alpha Update (v0.10.4):
 * Bug in Register which was causing large shifts not to be detected has been fixed. A global shift is now computed
    between the two images and the shift is applied to the second image before computing the local shifts.
 * OMP unbound variable i_added_genes bug fixed in pytorch GPU.


2024/04/18 Alpha Update (v0.10.3):
 * OMP crash on empty coef_image bug fix.


2024/04/18 Alpha Update (v0.10.2):
 * OMP spot shape wrongly computed has been fixed.
 * OMP spot shape maximum size now 27, 27, 9 -> 15, 15, 9 by default.
 * OMP score threshold changed 0.1 -> 0.15 by default.
 * idna package security update.
 * Docs update.


2024/04/15 Alpha Update (v0.10.1):
 * User documentation updates.
 * Filter image scaling is reduced to further avoid clipping.
 * New OMP gene counts figure in _omp.pdf.
 * Pillow buffer overflow vulnerability fixed.
 * HTTP request sometimes failing to GitHub bug caught.
 * New spot position histograms in _call_spots.pdf and _omp.pdf.
 * New image viewing diagnostics for the users, explained in the documentation.
 * Simplified advanced usage for moving output and tile directories.
 * _ref_call_spots.pdf now called _call_spots.pdf.
 * New ICP Viewer for point clouds.
 * New optical flow viewer.
 * New optical flow config parameter `flow_cores` in `register` section.
 * OMP checkpoint bug fixed.
 * Improvements in reading old reg results.
 * Coppafish's logging module now called 'log' to remove conflicting package names.
 * streamlined generation of reg images, meaning transforms no longer need to be applied when viewer is shown
 * Whole registration viewer has been refactored and improved making it easier to compare between different methods
    of registration.
 * Support for removing a bad tile round channel from any analysis - this includes new nbp basic variable and config
    variable to remove a bad tile round channel.
 * integrated bad_trc into new indexing method so that it is easier to remove a bad tile round channel from
    each part of the pipeline where we don't want bad trcs.
 * Bad trc are now dealt with in call spots. For a given tile, if round r is bad, gene probs are computed from the
    remaining rounds. Gene efficiencies are computed only from spots living on tiles with no bad rounds.
 * New registration viewer for viewing the registration results.
 * New ICP viewer for viewing the ICP results, including the point clouds, buttons for switching between registered and
    unregistered images, and a smoothed score image in the background showing where good shifts are.
 * New bg scale viewer for viewing the background scale images. This also led to a change in the way we compute bg
    scales, done on unblurred images. This is done by taking a small region of both images, looking at regions
    where bg is high and taking the median of the ratio of the two images in these regions. The previous
    method looked at approx 10 z-planes and the boundary z-planes were causing an issue. Regression was also
    not robust to outliers.
 * new entire overlay function allows users to select any 2 rc pairs and overlay them in the viewer in anchor frame of
    reference. This is different from just viewing against anchor. Can be useful for background reg viewing. z-params
    make loading faster.


2024/03/26 Alpha Update (v0.10.0):
 * OMP scoring has been changed.
 * Optical flow added to registration.
 * Default Wiener deconvolution configuration in the filter stage is improved.
 * Difference of Hanning is now turned off in filter by default. This can be changed by setting the new variable
    difference_of_hanning to true in the scale config section.
 * Wiener deconvolve now does not shift pixel values after filtering fix.
 * Wiener deconvolution is optimised in pytorch CPU.
 * The find spots intensity threshold multiplier "auto_thresh_multiplier" has been changed from 10 -> 17 by default.
 * ICP minimum spot distance threshold variables neighb_dist_thresh_yx and neighb_dist_thresh_z added.
 * Sobel filtering in register is now turned off by default.
 * Scale section removed, this is now part of filter.
 * A warning is raised if the latest online coppafish version does not match the current coppafish version.
 * Pytorch GPU out of memory fix attempt.
 * Detecting spots is pytorch optimised and less memory intensive on all environments.
 * Incorrect `hist_counts` values in extract and filter pages. This caused the filter/extract PDF histograms to be
    incorrectly ranged along the x axis. This has now been fixed.
 * The ICP Mean Squared Error (MSE) for debugging has been improved. This can be viewed by clicking MSE in the
    RegistrationViewer.
 * New _omp.pdf diagnostic added.
 * The RegistrationViewer can be imported more easily by `from coppafish import RegistrationViewer`.
 * New config variable in filter called "psf_max_spots". The default is 5,000, the same as previous versions.
 * Added pipeline warnings.
 * The pipeline.log logs error tracebacks when crashing.
 * Removed redundant max_background_scale_cores config variable in register.
 * New `invalid_auto_thresh` notebook variable in filter_debug added.
 * Optimised plotting function `remove_background` in spot_colors.
 * New support to safely move output and tile directories.
 * Shape of OMP colours in notebook changed.
 * OMP config initial_intensity_thresh_percentile default 25 -> 50.
 * Docs + logo update for coppafish.
 * Removed all jax code.
 * Removed obsolete "continuous_dapi" config variable in extract section.
 * anchor_channel is default to 27, dapi_channel defaults to 0, dye_names defaults to 'ATTO425, AF488, DY520XL, AF532,
    AF594, AF647, AF750'


2024/03/11 Alpha Update (v0.9.4):
 * Background subtraction is now using the correct alignment parameters so it is actually working again
 * Background subtraction blurring was turned off by a bug but this is no longer the case
 * Background subtraction is only done if the background pixel is positive, which gives much better results
 * Sobel filtering was being applied by default on alpha. If there was no parameter for sobel in Merry, then this would
    at least partially explain why it was taking longer Izzie
 * Fixed the diagnostic to turn off the background image in the main viewer by clicking i
 * Fixed the viewer to view the spots in the gene efficiency viewer
 * All viewers are back in the traditional black layout so that we can see the white text on them again
 * An OMP optimisation which reduces the amount of read time by a factor of 2. This speeds up the OMP step
    significantly.


2024/03/04 Alpha Update (v0.9.3):
 * New "_register.pdf" diagnostic PDF added during pipeline and when calling BuildPDF.
 * Detect spots is now batched when run on too many spots to avoid memory crashing fix.
 * Gene efficiency in the Viewer bug fix.


2024/02/15 Alpha Update (v0.9.2):
 * OMP is now significantly faster after vectorising an out of bounds check for spot positions.
 * All coppafish logs are saved in a file with default name pipeline.log, the name can be changed by editing the
    file_names config variable log_name.
 * Out of memory issue in pytorch GPU fix.
 * The Viewer's gene legend is dark themed again.
 * Viewer documentation added.


2024/02/12 Alpha Update (v0.9.1):
 * Vectorised find_spots detect.py numpy code for faster speeds in OMP.
 * The diagnostic PDF is now created after scale, extract, and filter sections for the user to see.
 * Pre-sequence images are now blurred before computing the background scale and subtracting from sequencing images.


2024/02/07 Alpha Update (v0.9.0):
 * The appropriate, tested package versions are installed by `pip install -r requirement...` with the wanted
    requirements text file.
 * Coppafish no longer has installation options, you just do `pip install -e .` to install coppafish after installing a
    requirements text file.
 * New support for pytorch on the CPU as a new way to run most of OMP functions and some parts of call spots using CPU.
    The appropriate packages can be installed by `pip install -r requirements-pytorch.txt`.
 * Pytorch 2.2.0 + cuda 12.1 is supported. The GPU is used to run parts of OMP. In detail, `get_all_coefs` will run
    with all tensors on the GPU when looping through OMP iterations. Then, when complete, the returned output will be
    on the CPU to not run out of memory on the GPU. The required packages can be installed by
    `pip install -r requirements-pytorchgpu.txt`.
 * Support for Windows when running coppafish with pytorch, pytorch with a GPU, or numpy-only.
 * For a single spot and round, if the largest magnitude spot colour is negative, its sign is flipped before computing
    the Von-Mises gene probability.
 * OMP call spots colour norm factor applied incorrectly has now been fixed.
 * "extract_debug" notebook page checks still being used are now removed since the page does not exist any more fix.
 * Coppafish version number is printed at the start of a pipeline run.
 * Ref spot PDF plots are now consistent with x and y axes.


2024/02/06 Alpha Update (v0.8.3):
 * Out of bounds in z direction image retrieval in register section fix.


2024/01/31 Alpha Update (v0.8.2):
 * The default config value for r_smooth in filter section is now 1, 1, 2.
 * The notebook now backs itself up before re-saving itself. Therefore, there is always a fully complete notebook saved
    in case the new one being saved gets corrupted.
 * Removed 'extract_debug' notebook page.
 * Comparing spot colour and predicted code in Viewer bug fixed.
 * The mean spot colour for probabilities > 0.7 now plotted in ref_spots.pdf.
 * New documentation (https://reillytilbury.github.io/coppafish/) for users.
 * Removed 'extract_debug' notebook page.


2024/01/26 Alpha Update (v0.8.1):
 * Bleed matrix computation in call spots has been slightly improved and is capable of reverting to a default bleed
    matrix if there are too few genes to compute with.
 * Background scale computation for the preseq is thought to be improved and only computed using a single, registered z
    plane. Now only a scale factor is computed, no offset.
 * Config variable auto_n_shifts in stitch section is no longer a magic number, it now scales with tile size fix.
 * Dask array was converted to a float for jobs raw data has been fixed.
 * view_find_spots diagnostic is now fixed.
 * view_stitch diagnostic is now fixed.
 * Config variable n_background_scale_threads in register renamed to max_background_scale_cores
 * Tile, round, channel indexing for extract, filter and find_spots now originates from functions in utils/indexing.py.
 * requirements.txt and requirements-optimised.txt files for python==3.9 fixed.
 * Sub Volume Registration (SVR) now has a tapered window applied to each subvolume image (Hanning in x and y, a Tukey
    window in z). This removes x, y and z axes aligned fake registration solutions caused by the image's harsh border.
 * Removed call_spots bleed_matrix.py unused code.
 * Removed outdated 2d pipeline code.
 * The notebook duplicates itself before adding and saving with a new notebook page included. This way if the code is
    user interrupted during a save, a backup notebook is available to revert to that will not be corrupted. The backup
    will automatically be deleted after the new save is fully complete.
 * New notebook tile by tile combining functionality reimplemented.


2024/01/12 Alpha Update (v0.8.0):
 * Filtered images are now saved in ['file_names']['tile_dir']/filter and extract images are saved in
    ['file_names']['tile_dir']/extract.
 * Removed notebook variables pixel_unique_values and pixel_unique_counts from ['filter_debug'] and ['extract_debug']
    sections. These will be saved locally in the tile output directory.
 * Extract and filter now continue where they left off. They are checkpoint-ed after each iteration.
 * Optimised choice of zarr compressors for extract and filter through benchmarking.
 * The PDF diagnostic saves a separate pdf for each section, these sections are then not rebuilt if they already exist.
 * Some of the subplots inside the Viewer had the colour norm applied incorrectly, this has been fixed.
 * Each gene page in the PDF diagnostic is now computed correctly.
 * Removed old function called regularise_auto_thresh relating to filter that is never used any more.
 * Renamed get_extract_info to get_filter_info and moved it to the filter section.
 * requirements.txt files for optimised setup option.
 * 'plotting' option is removed, the plotting packages are always installed.
 * Deleting unused file image_stitcher.py from repository.


2024/01/09 Alpha Update (v0.7.2):
 * Filter will re-filter if the filter notebook page does not exist to correctly compute the filter variables bug fix.
 * Bled codes are normalised for each gene outside of a gene for loop, reducing OMP computation time.
 * The Viewer now has every hotkey described, these can be shown by opening the Viewer then pressing Shift + k.
 * Improved pixel value histograms in the PDF diagnostics for extract and filter.
 * BuildPDF is called fewer times throughout the pipeline to reduce compute time.
 * Middle z plane selection for registration with few z planes bug fixed.
 * Handling of invalid spot colours and their background colours in spot_colors bug fix.
 * jax memory leak in OMP is reduced or fixed.
 * Subset image loading for extract and filtered images is now faster on zarr.
 * Improved chunking of y and x dimensions on .zarr files.
 * Zarr arrays are read faster by using more available cores on the CPU to decompress files.
 * RoboMinnie `n_rounds != n_channels` integration test.


2024/01/03 Alpha Update (v0.7.1):
 * Bug fix for gene efficiency calculation in call_reference_spots.py.


2024/01/02 Alpha Update (v0.7.0):
 * New diagnostics PDF builder has been created. It can be imported through `from coppafish import BuildPDF`, then with
    the notebook file path as nb_path, it can be run by `BuildPDF(nb_path)`. It currently shows diagnostic plots for
    scale, extract, filter and find_spots sections. The PDF builds itself at runtime after find_spots, stitch,
    reference_spots and OMP and saved as diagnostics.pdf in the output directory.
 * New coppafish installation instructions shown on the GitHub homepage (readme.md).
 * Frozen stable package versions given in the "requirements.txt" file, see GitHub homepage for instructions on
    installation.
 * Bug fixed most of the Viewer plots with the updated call_spots colour norm factor and bleed matrix variables.
 * Gene shape in viewer versus gene legend mismatch bug fix.
 * Removed unnecessary multiplying and dividing by weights in OMP when computing weighted least squares fitting
    (potential speed up).


2023/12/21 Alpha Update (v0.6.1):
 * Extraction directory now created in extract step of pipeline bug fix.


2023/12/21 Alpha Update (v0.6.0):
 * `export_to_pciseq` function now supports exporting gene probabilities.


2023/12/19 Alpha Update (v0.5.0):
 * Extract and filter has now become two separate sections in the notebook. Extract runs first, then filter. We save
    raw, extracted images in the tiles_dir/raw directory. Also, when running from raw ND2 files, we keep all the found
    metadata from the ND2s for each round in a file called 'nd2_metadata_r{r}.pkl' inside the tiles_dir/raw directory.
    This way we hope the raw ND2 files can be deleted without loss of any data.
 * All filter related config variables are now inside a new [filter] config section, i.e. variables r_dapi,
    r_dapi_auto_microns, auto_thresh_multiplier, deconvolve, all psf-related variables, wiener_constant,
    wiener_pad_shape, n_clip_warn, n_clip_error, n_clip_error_images_thresh, num_rotations and pre_seq_blur_radius.
 * Default extraction file type (['extract']['file_type']) is now .zarr instead of .npy. This file_type is also used
    when saving the filtered images in the tiles_dir directory.
 * Multiprocessing to compute background scales now includes no disk reading (safer).
 * The disk reading multiprocessing in OMP has been removed (safer).
 * The git hash and software version for each notebook section is saved when that pipeline section is run through.
 * OMP now runs on a single z plane at a time.
 * Default psf_isolation_dist in 'filter' config section changed from 20 -> 10.
 * psf is calculated on no more than 5,000 isolated spots to stop memory crashes in the filter section. This should be
    more than sufficient to converge.
 * Call spots probability thresholds are not constants any more, they are now computed percentiles based on the gene
    probability values.
 * Shift score hist in SVR diagnostics in the Registration Viewer now does not crash.
 * Round score shift colour-map in SVR diagnostics in the Registration Viewer is fixed when z_subvols is 1.
 * If a notebook is run on two different versions, a warning is given and the user is asked if they want to continue.
 * The notebook now contains variables pixel_unique_values and pixel_unique_counts in 'extract_debug' and
    'filter_debug' pages. They contain a count of every unique pixel in the unfiltered and filtered images for future
    diagnostics.
 * Fixed a register image shifting bug.
 * Fixed deconvolution bug.
 * Fixed reg_images not being saved after crashing on.
 * Fixed bugs when basic_info.use_z does not include 0.
 * Silenced notebook numpy-related warning.
 * Silenced jax CPU warning.


2023/11/16 Alpha Update (v0.4.0):
 * Improved outlier removal for shift calculations in registration.
 * Further optimisations.
 * Memory issue fix in OMP.
 * The Viewer now has a button to show gene calling based on the gene probabilities, labelled as 'Prob'.
 * Various bug, deprecation and warning fixes.


2023/10/28 Alpha Update (v0.3.0):
 * Saving extracted tiles as .npy is the default save file type. Can be changed to .zarr (50% compression) by setting
    config['extract']['file_type'] = .zarr.
 * Compatibility with JOBS datasets.
 * Computing background scale factors is now parallelised.
 * Various bug and warning fixes.


2023/10/10 Alpha Update (v0.2.0):
 * Added background subtraction with 3D registration using DAPI images.
 * Cross-tile brightness difference correction support, probably caused by microscope auto gain control.
 * Updated bleed matrix to allow inter-tile variation.
 * Updated the bleed matrix calculation.
 * Added weighted dot product method with backwards compatibility.
 * Error handling unconnected tiles.
 * Changed spot_no array from uint16 to uint32 for greater spot number support.
 * Registration pipeline now uses DAPI images when necessary.
 * Registration pipeline now computes camera transforms from fluorescent beads, if they exist.
 * Added new config variable [file_names][initial_bleed_matrix] to give a path to a `.npy` initial bleed matrix.
    If left empty, will use the default initial bleed matrix in the source code.
 * Presequence .npy raw files support.
 * Fixed anchor auto threshold being set to zero due to regularisation.
 * OMP's z-chunking now scales with the PC's available memory. We think that more memory means slightly faster OMP.
 * Various bug, warning and deprecation fixes.
 * Utils, call spots and register unit tests.
 * RoboMinnie integration testing for single and multiple tile dataset generation.<|MERGE_RESOLUTION|>--- conflicted
+++ resolved
@@ -1,12 +1,7 @@
-<<<<<<< HEAD
-2025/01/20 Version 1 Patch (v1.0.2):
- * Extract: Saved image chunk sizes are no longer too small fix.
-=======
 2025/MM/DD Version 1 Patch (v1.0.2):
  * Viewer: Now supports multiple background images.
  * Viewer: `tailed_arrow` napari symbol now supported in the gene marker files.
  * PDF Diagnostics: Gene heat map colour scale is now logarithmic.
->>>>>>> 4b5322d2
 
 
 2025/01/10 Version 1 Patch (v1.0.1):
