<<<<<<< HEAD
2025/MM/DD Version 1.5 (v1.5.0):
 * Viewer: Camera object has no interactive attribute fix.
 * Export: Custom image tile radius/channel normalisation for dapi option added.
 * Filter: Tile radius/channel normalisation on dapi channel option added.
=======
2025/08/05 Version 1.4 Patch (v1.4.2):
 * OMP: subprocess has no attribute crash on Windows fix.


2025/08/05 Version 1.4 Patch (v1.4.1):
 * Viewer: Camera object has no interactive attribute fix.
 * OMP: Windows crash when checking if file is server-mounted fix.
>>>>>>> e66f7931


2025/07/29 Version 1.4 (v1.4.0):
 * General: Security updates.
 * Viewer: napari update.
 * Viewer: Initial Von-Mises probability ("initial prob") is now a gene call view option.
 * Export: Custom image tile radius/channel normalisation option added.
 * Extract: Tif raw input file support added.
 * Filter: Removed unused `wiener_pad_shape` config variable.
 * Filter: Tile radius/channel normalisation option added.
 * Filter: Existing images not used if config changes fix.
 * Find spots: Checkpointing after every image added.
 * Call spots: First gene name could contain erroneous unicode Byte Order Mark (BOM) character fix.


2025/06/26 Version 1.3 (v1.3.0):
 * General: New ND2 file tile indexing plot added.
 * General: pyproject.toml file added to replace setup.py.
 * Viewer: "prob" gene calling method now shows the initial Von-Mises spot probabilities.
 * Viewer: Improved spot colour and bled code subplot.
 * Export: Transform custom images through new pip package `LineStuffUp`.
 * Export: Load transform from text file instructions fixed.
 * Find spots: Improved error message.
 * Call spots: 25th percentile "background subtraction" colour pre-processing step is now optional and is off by
    default.
 * Call spots: Intensity threshold on good spot selection added.
 * OMP: Default dot_product_threshold 0.50 -> 0.72.


2025/05/12 Version 1.2 Patch (v1.2.7):
 * Export: "Intensity" column to PciSeq csv output file added.


2025/05/12 Version 1.2 Patch (v1.2.6):
 * General: Improved automatic documentation testing.
 * Viewer: New 2D polygon shape `dilate` option added to shape spot exporter tool.


2025/04/15 Version 1.2 Patch (v1.2.5):
 * General: "Not a git repository" spammed message fix.
 * Export: Rescale transform support for custom image registration added.


2025/04/14 Version 1.2 Patch (v1.2.4):
 * General: Warning message printed and logged with traceback fix.
 * General: Commit hash now appended to software version for improved debugging.
 * General: Removed some redundant/unused dependencies.
 * PDF Diagnostics: Mean of empty slice warning fixed.
 * Export: Better custom image alignment.


2025/04/01 Version 1.2 Patch (v1.2.3):
 * General: Occassional process termination `psutil.NoSuchProcess: Process no longer exists` error fixed.
 * Diagnostics: New `view_intensity_histogram` plot explained under Method -> OMP.
 * Export: New transform composed with channel correction explained in export docs section.
 * Export: New transform saving to disk explained in export docs section.
 * Call spots: Better (initial) gene probabilities by Von-Mises algorithm.


2025/03/19 Version 1.2 Patch (v1.2.2):
 * General: Jinja2 secuity update.
 * General: The notebook always warns about chronological page deletion fix.
 * Viewer: New 2d shape spot exporter tool.
 * Register: Anchor point cloud wrongly optical flow shifted by the final sequencing round during channel-by-channel ICP
    corrections fix.
 * Register: Optical flow is not inverse applied to sequencing point cloud during channel-by-channel ICP corrections
    fix.
 * OMP: Default minimum_intensity_multiplier 4 -> 6.


2025/03/03 Version 1.2 Patch (v1.2.1):
 * Filter: New `max_cores = 4` config setting to limit core usage.
 * Call spots: Zarr chunk size can be too large fix.
 * OMP: Indexing max sometimes float type, causing a crash fix.


2025/02/28 Version 1.2 (v1.2.0):
 * General: Sigificant decrease in file count in the produced notebook.
 * General: Notebook prune function added, explained in advanced usage.
 * General: Unix leaked subprocesses via joblib fix attempt.
 * Viewer: Can now toggle a class type on/off by clicking on its name in the gene legend.
 * Diagnostics: New `view_tile_indexing_grid` plot for help deciding what tiles to use in the pipeline.
 * Export: Custom images are now exported as uint16.
 * Extract: No longer a "Using pre-existing results" message when there are no extract images fix.
 * Extract: Reduced memory usage.
 * Filter: Improved Wiener filter implementation.
 * Filter: Reduced image "smearing" effect on the tile edges.
 * Filter: Improved saved image chunk shapes optimisation.
 * Find spots: Image auto threshold now computed using a 50'th -> 5'th percentile by default.
 * Find spots: Sequencing images no longer have dim spots removed, leading to better registration in dim areas.
 * Register: Improved saved flow chunk shapes optimisation.
 * OMP: Compute batch size now matches the chunk sizes optimisation.
 * OMP: Filter images are locally cached when they are located remotely optimisation.
 * OMP: Now computes on the CPU by default.


2025/02/21 Version 1.1 Patch (v1.1.1):
 * Export: Reverse z planes when extracting raw custom images support added.


2025/02/13 Version 1.1 (v1.1.0):
 * General: Napari 0.5.4 -> 0.5.6.
 * OMP: Intensity threshold sometimes too high fix.


2025/02/10 Version 1 Patch (v1.0.6):
 * General: Python 3.12 now supported.
 * General: Custom image alignment now aligned correctly with exported spot positions fix.
 * General: All background images could sometimes be off by +-1 pixel rounding error fix.


2025/02/06 Version 1 Patch (v1.0.5):
 * General: Exported custom image are stitched separately again and now aligned/shaped relative to the anchor-DAPI
    image.


2025/02/04 Version 1 Patch (v1.0.4):
 * General: Support for raw anchor rounds with unique channel indices by setting `raw_anchor_channel_indices` under
    `file_names` in the config.
 * General: Exported custom images are now stitched using the notebook's stitching results for improved alignment.


2025/01/31 Version 1 Patch (v1.0.3):
 * General: Dropped Python 3.10 support.
 * General: Pciseq .csv spot coordinates are now given relative to a global (0, 0, 0) origin.
 * General: New export_pciseq_dapi_image function for the pciseq DAPI image described in Advanced Usage documentation.
 * General: New export_pciseq_unfiltered_dapi_image function in Advanced Usage documentation.
 * General: New custom image extract, register, and stitch pipeline for IF images in Advanced Usage documentation.
 * Viewer: Now supports multiple background images.
 * Viewer: New gene ordering by cell type default option.
 * Viewer: New `dapi_detailed` and `anchor_detailed` background image options.
 * Viewer: Default background image is now `dapi_detailed`.
 * Viewer: `tailed_arrow` napari symbol now supported in the gene marker files.
 * PDF Diagnostics: Gene heat map colour scale is now logarithmic.


2025/01/20 Version 1 Patch (v1.0.2):
 * Extract: Saved image chunk sizes are no longer too small fix.


2025/01/10 Version 1 Patch (v1.0.1):
 * Documentation: Hyperlink and OMP method fixes.
 * Documentation: New disabling the GPU instructions in advanced usage.
 * Viewer: Can now middle mouse click a gene spot in the gene legend to toggle the gene colour on/off.
 * Viewer: Gene legend help when pressing 'h'.
 * Register: Larger correlation chunk size to improve compression and reduce file count.
 * Diagnostics: Viewer2D removed.
 * PDF Diagnostics: Gene heat map colour map changed and bin size increased.
 * Spot Colours: Gathering of filter image data could crash if subset is small fix.


2025/01/06 Version 1 Major Release (v1.0.0):
 * General: Coppafish is now called Coppafisher.
 * General: Version 1.0.0 onwards automatically detects incompatible notebook versions. An automatic suggested course
    of action is given if a compatibility problem is found during runtime.
 * General: Pre-sequence channels are no longer supported.
 * General: Python 3.11 is now supported.
 * General: Python 3.9 is no longer supported.
 * General: Many package updates.
 * General: All output variables are now stored within the notebook except for extract images, PDF diagnostics, and
    pipeline.log files.
 * General: New system notification support for both pipeline crashes and completions.
 * General: The notebook is now faster at saving and loading, supports zarr arrays/groups, and has overwrite protection.
 * General: Better Command Line Interface (CLI) explained in the documentation.
 * General: Users can safely move the output directory and/or tiles directory mid-pipeline.
 * General: The notebook can be moved location without breaking usages fix.
 * General: Incorrect numpy data types within the notebook fixed.
 * General: New basic_info config parameters reverse_tile_positions_x and reverse_tile_positions_y to reverse the tile
    positions if they are in the wrong places along x and/or y.
 * General: Clearer config warnings/errors.
 * General: Security patches for zipp, urllib3, scikit-learn, tornado, requests, and certifi.
 * General: Package versions are now logged in the pipeline.log file.
 * General: Numpy versions >=2.0, <2.1 now supported.
 * General: Improved config parameter validation.
 * Documentation: New documentation for exporting data to pciSeq, skipping bad microscope images, running background
    processes, deleting notebook pages, and retrieving config data from the notebook.
 * Documentation: Detailed method description for find spots, stitch, call spots, and OMP.
 * Viewer: The Viewer is now faster and more responsive.
 * Viewer: The user can toggle max intensity projection on/off on the background image.
 * Viewer: The user can adjust the size of spots using the marker size slider.
 * Viewer: Napari has been updated to version 0.5.4, improving stability.
 * Diagnostics: New find spots viewer.
 * PDF Diagnostics: New gene spatial heat map PDFs created at runtime.
 * Extract: Default z_plane_mean_warning 200 -> 125.
 * Extract: Images are now rotated during extract instead of filter. So, the config parameter `num_rotations` has been
    moved from `filter` to `extract`.
 * Filter: Images are now saved as float16 instead of uint16.
 * Filter: Images are now saved in the 'filter' notebook page.
 * Filter: Images are no longer multiplied by a scalar.
 * Filter: The PSF used for image filtering is no longer computed. It is a config input. There is a default PSF saved at
    coppafisher/setup/default_psf.npz.
 * Filter: Optimised zarr image chunking.
 * Filter: Removed legacy filter options: difference of Hanning, image smoothing, and dapi top hat filter.
 * Filter: Warning issues when a filtered image contains adjacent pixels at the maximum possible integer value.
 * Find spots: Automatic spot intensity threshold (nb.find_spots.auto_thresh) is now computed in find_spots, not filter.
 * Channel Register: Now done more thoroughly, with the bead images being shift corrected with a phase correlation
    before any registration begins. This is to make the job of ICP easier.
 * Channel Register: Index error in channel registration fixed, it lead to the wrong channel corrections being applied.
 * Channel Register: The fluorescent bead images are now isodata thresholded before circle detection, to make the
    circle detection more robust. The impact of this has been that the circle centres are much more accurate and closer
    to the true centre of the bead.
 * Stitch: The stitching section has been refactored to be more robust and faster. Stitching time has gone from 15
    minutes to 5 minutes for a 3x4 tile dataset.
 * Stitch: The stitching section now works on dapi images for each tile instead of point clouds. The shifts between
    tiles are now computed with a phase correlation instead of point clouds exhaustively searching for the best shift.
 * Stitch: The shifts computed are now given a score, which is the squared pearson correlation of the shifted image
    and the reference image in the overlapping region. This score is then used in the computation of the final shifts,
    where we deal with the fact that our problem is over-specified. The scoring is used as a weight and the results are
    better than before.
 * Stitch: The stitching diagnostics have been replaced with 2 new viewers, one for viewing the image as a checker-
    board patten in green and red, with overlapping regions in yellow, and the other for viewing the shifts computed
    for each tile.
 * Call spots: Some variables are now saved as zarr arrays to reduce memory usage and notebook read time.
 * Call spots: Config parameter bad_trc now works with new colour normalisation computation fix.
 * Call spots: The anchor gene scores are no longer a dot product. They are now a "round dot product" to put similar
    importance on each sequencing round matching the gene bled code.
 * OMP: OMP is now truly orthogonal fix. Before, the new gene was weighted using only the residual pixel colour. Now,
    all genes are re-weighted using the full pixel colour and a new gene is found using the latest residual colour.
 * OMP: Gene assignment now uses a dot product with similar round contribution. This is similar to the anchor method
    scoring.
 * OMP: OMP "coefficients" are now called "pixel scores" to differentiate them from gene weights.
 * OMP: The final OMP pixel scores are found after gene weights are computed. Check the OMP method documentation for
    details.
 * OMP: A pixel is not run through OMP if its intensity is below minimum_intensity. The minimum_intensity is computed as
    the median over all intensities in the central z plane multiplied by minimum_intensity_multiplier (default 4). A
    pixel's intensity is defined as `min over rounds (max over channels (|I_rc|))`, where I_rc is the pixel's image
    intensity in sequencing round r, sequencing channel c after image registration and after call spot scaling.
 * OMP: After each tile, OMP saves the progress and can continue where it left off.
 * OMP: Pixel colours are no longer background fitted before being run through OMP. OMP stops iterating on a pixel if a
    background gene is the next best assignment.
 * OMP: The OMP mean spot is fixed and no longer computed. It is less broad, leading to improved spot scores.
 * OMP: Less memory intensive by saving each tile's results separately.
 * OMP: Results are now compressed.
 * OMP: New subplots for the Viewer. Press "h" to show all subplot shortcuts.
 * OMP: Faster compute times with and without cuda.
 * OMP: Better memory usage.


2024/12/11 Alpha Update (v0.10.9):
 * OMP now removes duplicate spots in tile overlap areas.
 * OMP no longer saves progress after each tile is complete.


2024/08/22 Alpha Update (v0.10.8):
 * OMP saves progress after each tile is complete.


2024/08/22 Alpha Update (v0.10.7):
 * Filter intensity threshold can be zero integer edge case has been fixed.


2024/05/15 Alpha Update (v0.10.6):
 * Disk loading of ND2 files is now faster during extract.


2024/05/14 Alpha Update (v0.10.5):
 * Pytorch CPU is now a default dependency.
 * Optical flow results are saved as compressed zarr files instead of uncompressed numpy arrays.
 * Coppafish can send email notifications on completed pipelines and crashes.
 * OMP has been overhauled.
 * New diagnostic Viewer2D added.
 * The OMP computed spot is now computed on a subset of one tile, not the full tile.
 * OMP is faster and the entire tile is loaded into memory before running each tile.
 * Removed inputimeout package dependency.
 * Max Intensity Projection of background images added to main viewer as option.
 * Fluorescent beads registration bug fix.
 * New viewer for registration of fluorescent beads.
 * Redundant warnings silenced.
 * Default starting position for registration viewer now the registered image.
 * New diagnostic in main viewer shows top 10 best fitted genes to a given spot along with their associated scores.


2024/04/23 Alpha Update (v0.10.4):
 * Bug in Register which was causing large shifts not to be detected has been fixed. A global shift is now computed
    between the two images and the shift is applied to the second image before computing the local shifts.
 * OMP unbound variable i_added_genes bug fixed in pytorch GPU.


2024/04/18 Alpha Update (v0.10.3):
 * OMP crash on empty coef_image bug fix.


2024/04/18 Alpha Update (v0.10.2):
 * OMP spot shape wrongly computed has been fixed.
 * OMP spot shape maximum size now 27, 27, 9 -> 15, 15, 9 by default.
 * OMP score threshold changed 0.1 -> 0.15 by default.
 * idna package security update.
 * Docs update.


2024/04/15 Alpha Update (v0.10.1):
 * User documentation updates.
 * Filter image scaling is reduced to further avoid clipping.
 * New OMP gene counts figure in _omp.pdf.
 * Pillow buffer overflow vulnerability fixed.
 * HTTP request sometimes failing to GitHub bug caught.
 * New spot position histograms in _call_spots.pdf and _omp.pdf.
 * New image viewing diagnostics for the users, explained in the documentation.
 * Simplified advanced usage for moving output and tile directories.
 * _ref_call_spots.pdf now called _call_spots.pdf.
 * New ICP Viewer for point clouds.
 * New optical flow viewer.
 * New optical flow config parameter `flow_cores` in `register` section.
 * OMP checkpoint bug fixed.
 * Improvements in reading old reg results.
 * Coppafish's logging module now called 'log' to remove conflicting package names.
 * streamlined generation of reg images, meaning transforms no longer need to be applied when viewer is shown
 * Whole registration viewer has been refactored and improved making it easier to compare between different methods
    of registration.
 * Support for removing a bad tile round channel from any analysis - this includes new nbp basic variable and config
    variable to remove a bad tile round channel.
 * integrated bad_trc into new indexing method so that it is easier to remove a bad tile round channel from
    each part of the pipeline where we don't want bad trcs.
 * Bad trc are now dealt with in call spots. For a given tile, if round r is bad, gene probs are computed from the
    remaining rounds. Gene efficiencies are computed only from spots living on tiles with no bad rounds.
 * New registration viewer for viewing the registration results.
 * New ICP viewer for viewing the ICP results, including the point clouds, buttons for switching between registered and
    unregistered images, and a smoothed score image in the background showing where good shifts are.
 * New bg scale viewer for viewing the background scale images. This also led to a change in the way we compute bg
    scales, done on unblurred images. This is done by taking a small region of both images, looking at regions
    where bg is high and taking the median of the ratio of the two images in these regions. The previous
    method looked at approx 10 z-planes and the boundary z-planes were causing an issue. Regression was also
    not robust to outliers.
 * new entire overlay function allows users to select any 2 rc pairs and overlay them in the viewer in anchor frame of
    reference. This is different from just viewing against anchor. Can be useful for background reg viewing. z-params
    make loading faster.


2024/03/26 Alpha Update (v0.10.0):
 * OMP scoring has been changed.
 * Optical flow added to registration.
 * Default Wiener deconvolution configuration in the filter stage is improved.
 * Difference of Hanning is now turned off in filter by default. This can be changed by setting the new variable
    difference_of_hanning to true in the scale config section.
 * Wiener deconvolve now does not shift pixel values after filtering fix.
 * Wiener deconvolution is optimised in pytorch CPU.
 * The find spots intensity threshold multiplier "auto_thresh_multiplier" has been changed from 10 -> 17 by default.
 * ICP minimum spot distance threshold variables neighb_dist_thresh_yx and neighb_dist_thresh_z added.
 * Sobel filtering in register is now turned off by default.
 * Scale section removed, this is now part of filter.
 * A warning is raised if the latest online coppafish version does not match the current coppafish version.
 * Pytorch GPU out of memory fix attempt.
 * Detecting spots is pytorch optimised and less memory intensive on all environments.
 * Incorrect `hist_counts` values in extract and filter pages. This caused the filter/extract PDF histograms to be
    incorrectly ranged along the x axis. This has now been fixed.
 * The ICP Mean Squared Error (MSE) for debugging has been improved. This can be viewed by clicking MSE in the
    RegistrationViewer.
 * New _omp.pdf diagnostic added.
 * The RegistrationViewer can be imported more easily by `from coppafish import RegistrationViewer`.
 * New config variable in filter called "psf_max_spots". The default is 5,000, the same as previous versions.
 * Added pipeline warnings.
 * The pipeline.log logs error tracebacks when crashing.
 * Removed redundant max_background_scale_cores config variable in register.
 * New `invalid_auto_thresh` notebook variable in filter_debug added.
 * Optimised plotting function `remove_background` in spot_colors.
 * New support to safely move output and tile directories.
 * Shape of OMP colours in notebook changed.
 * OMP config initial_intensity_thresh_percentile default 25 -> 50.
 * Docs + logo update for coppafish.
 * Removed all jax code.
 * Removed obsolete "continuous_dapi" config variable in extract section.
 * anchor_channel is default to 27, dapi_channel defaults to 0, dye_names defaults to 'ATTO425, AF488, DY520XL, AF532,
    AF594, AF647, AF750'


2024/03/11 Alpha Update (v0.9.4):
 * Background subtraction is now using the correct alignment parameters so it is actually working again
 * Background subtraction blurring was turned off by a bug but this is no longer the case
 * Background subtraction is only done if the background pixel is positive, which gives much better results
 * Sobel filtering was being applied by default on alpha. If there was no parameter for sobel in Merry, then this would
    at least partially explain why it was taking longer Izzie
 * Fixed the diagnostic to turn off the background image in the main viewer by clicking i
 * Fixed the viewer to view the spots in the gene efficiency viewer
 * All viewers are back in the traditional black layout so that we can see the white text on them again
 * An OMP optimisation which reduces the amount of read time by a factor of 2. This speeds up the OMP step
    significantly.


2024/03/04 Alpha Update (v0.9.3):
 * New "_register.pdf" diagnostic PDF added during pipeline and when calling BuildPDF.
 * Detect spots is now batched when run on too many spots to avoid memory crashing fix.
 * Gene efficiency in the Viewer bug fix.


2024/02/15 Alpha Update (v0.9.2):
 * OMP is now significantly faster after vectorising an out of bounds check for spot positions.
 * All coppafish logs are saved in a file with default name pipeline.log, the name can be changed by editing the
    file_names config variable log_name.
 * Out of memory issue in pytorch GPU fix.
 * The Viewer's gene legend is dark themed again.
 * Viewer documentation added.


2024/02/12 Alpha Update (v0.9.1):
 * Vectorised find_spots detect.py numpy code for faster speeds in OMP.
 * The diagnostic PDF is now created after scale, extract, and filter sections for the user to see.
 * Pre-sequence images are now blurred before computing the background scale and subtracting from sequencing images.


2024/02/07 Alpha Update (v0.9.0):
 * The appropriate, tested package versions are installed by `pip install -r requirement...` with the wanted
    requirements text file.
 * Coppafish no longer has installation options, you just do `pip install -e .` to install coppafish after installing a
    requirements text file.
 * New support for pytorch on the CPU as a new way to run most of OMP functions and some parts of call spots using CPU.
    The appropriate packages can be installed by `pip install -r requirements-pytorch.txt`.
 * Pytorch 2.2.0 + cuda 12.1 is supported. The GPU is used to run parts of OMP. In detail, `get_all_coefs` will run
    with all tensors on the GPU when looping through OMP iterations. Then, when complete, the returned output will be
    on the CPU to not run out of memory on the GPU. The required packages can be installed by
    `pip install -r requirements-pytorchgpu.txt`.
 * Support for Windows when running coppafish with pytorch, pytorch with a GPU, or numpy-only.
 * For a single spot and round, if the largest magnitude spot colour is negative, its sign is flipped before computing
    the Von-Mises gene probability.
 * OMP call spots colour norm factor applied incorrectly has now been fixed.
 * "extract_debug" notebook page checks still being used are now removed since the page does not exist any more fix.
 * Coppafish version number is printed at the start of a pipeline run.
 * Ref spot PDF plots are now consistent with x and y axes.


2024/02/06 Alpha Update (v0.8.3):
 * Out of bounds in z direction image retrieval in register section fix.


2024/01/31 Alpha Update (v0.8.2):
 * The default config value for r_smooth in filter section is now 1, 1, 2.
 * The notebook now backs itself up before re-saving itself. Therefore, there is always a fully complete notebook saved
    in case the new one being saved gets corrupted.
 * Removed 'extract_debug' notebook page.
 * Comparing spot colour and predicted code in Viewer bug fixed.
 * The mean spot colour for probabilities > 0.7 now plotted in ref_spots.pdf.
 * New documentation (https://reillytilbury.github.io/coppafish/) for users.
 * Removed 'extract_debug' notebook page.


2024/01/26 Alpha Update (v0.8.1):
 * Bleed matrix computation in call spots has been slightly improved and is capable of reverting to a default bleed
    matrix if there are too few genes to compute with.
 * Background scale computation for the preseq is thought to be improved and only computed using a single, registered z
    plane. Now only a scale factor is computed, no offset.
 * Config variable auto_n_shifts in stitch section is no longer a magic number, it now scales with tile size fix.
 * Dask array was converted to a float for jobs raw data has been fixed.
 * view_find_spots diagnostic is now fixed.
 * view_stitch diagnostic is now fixed.
 * Config variable n_background_scale_threads in register renamed to max_background_scale_cores
 * Tile, round, channel indexing for extract, filter and find_spots now originates from functions in utils/indexing.py.
 * requirements.txt and requirements-optimised.txt files for python==3.9 fixed.
 * Sub Volume Registration (SVR) now has a tapered window applied to each subvolume image (Hanning in x and y, a Tukey
    window in z). This removes x, y and z axes aligned fake registration solutions caused by the image's harsh border.
 * Removed call_spots bleed_matrix.py unused code.
 * Removed outdated 2d pipeline code.
 * The notebook duplicates itself before adding and saving with a new notebook page included. This way if the code is
    user interrupted during a save, a backup notebook is available to revert to that will not be corrupted. The backup
    will automatically be deleted after the new save is fully complete.
 * New notebook tile by tile combining functionality reimplemented.


2024/01/12 Alpha Update (v0.8.0):
 * Filtered images are now saved in ['file_names']['tile_dir']/filter and extract images are saved in
    ['file_names']['tile_dir']/extract.
 * Removed notebook variables pixel_unique_values and pixel_unique_counts from ['filter_debug'] and ['extract_debug']
    sections. These will be saved locally in the tile output directory.
 * Extract and filter now continue where they left off. They are checkpoint-ed after each iteration.
 * Optimised choice of zarr compressors for extract and filter through benchmarking.
 * The PDF diagnostic saves a separate pdf for each section, these sections are then not rebuilt if they already exist.
 * Some of the subplots inside the Viewer had the colour norm applied incorrectly, this has been fixed.
 * Each gene page in the PDF diagnostic is now computed correctly.
 * Removed old function called regularise_auto_thresh relating to filter that is never used any more.
 * Renamed get_extract_info to get_filter_info and moved it to the filter section.
 * requirements.txt files for optimised setup option.
 * 'plotting' option is removed, the plotting packages are always installed.
 * Deleting unused file image_stitcher.py from repository.


2024/01/09 Alpha Update (v0.7.2):
 * Filter will re-filter if the filter notebook page does not exist to correctly compute the filter variables bug fix.
 * Bled codes are normalised for each gene outside of a gene for loop, reducing OMP computation time.
 * The Viewer now has every hotkey described, these can be shown by opening the Viewer then pressing Shift + k.
 * Improved pixel value histograms in the PDF diagnostics for extract and filter.
 * BuildPDF is called fewer times throughout the pipeline to reduce compute time.
 * Middle z plane selection for registration with few z planes bug fixed.
 * Handling of invalid spot colours and their background colours in spot_colors bug fix.
 * jax memory leak in OMP is reduced or fixed.
 * Subset image loading for extract and filtered images is now faster on zarr.
 * Improved chunking of y and x dimensions on .zarr files.
 * Zarr arrays are read faster by using more available cores on the CPU to decompress files.
 * RoboMinnie `n_rounds != n_channels` integration test.


2024/01/03 Alpha Update (v0.7.1):
 * Bug fix for gene efficiency calculation in call_reference_spots.py.


2024/01/02 Alpha Update (v0.7.0):
 * New diagnostics PDF builder has been created. It can be imported through `from coppafish import BuildPDF`, then with
    the notebook file path as nb_path, it can be run by `BuildPDF(nb_path)`. It currently shows diagnostic plots for
    scale, extract, filter and find_spots sections. The PDF builds itself at runtime after find_spots, stitch,
    reference_spots and OMP and saved as diagnostics.pdf in the output directory.
 * New coppafish installation instructions shown on the GitHub homepage (readme.md).
 * Frozen stable package versions given in the "requirements.txt" file, see GitHub homepage for instructions on
    installation.
 * Bug fixed most of the Viewer plots with the updated call_spots colour norm factor and bleed matrix variables.
 * Gene shape in viewer versus gene legend mismatch bug fix.
 * Removed unnecessary multiplying and dividing by weights in OMP when computing weighted least squares fitting
    (potential speed up).


2023/12/21 Alpha Update (v0.6.1):
 * Extraction directory now created in extract step of pipeline bug fix.


2023/12/21 Alpha Update (v0.6.0):
 * `export_to_pciseq` function now supports exporting gene probabilities.


2023/12/19 Alpha Update (v0.5.0):
 * Extract and filter has now become two separate sections in the notebook. Extract runs first, then filter. We save
    raw, extracted images in the tiles_dir/raw directory. Also, when running from raw ND2 files, we keep all the found
    metadata from the ND2s for each round in a file called 'nd2_metadata_r{r}.pkl' inside the tiles_dir/raw directory.
    This way we hope the raw ND2 files can be deleted without loss of any data.
 * All filter related config variables are now inside a new [filter] config section, i.e. variables r_dapi,
    r_dapi_auto_microns, auto_thresh_multiplier, deconvolve, all psf-related variables, wiener_constant,
    wiener_pad_shape, n_clip_warn, n_clip_error, n_clip_error_images_thresh, num_rotations and pre_seq_blur_radius.
 * Default extraction file type (['extract']['file_type']) is now .zarr instead of .npy. This file_type is also used
    when saving the filtered images in the tiles_dir directory.
 * Multiprocessing to compute background scales now includes no disk reading (safer).
 * The disk reading multiprocessing in OMP has been removed (safer).
 * The git hash and software version for each notebook section is saved when that pipeline section is run through.
 * OMP now runs on a single z plane at a time.
 * Default psf_isolation_dist in 'filter' config section changed from 20 -> 10.
 * psf is calculated on no more than 5,000 isolated spots to stop memory crashes in the filter section. This should be
    more than sufficient to converge.
 * Call spots probability thresholds are not constants any more, they are now computed percentiles based on the gene
    probability values.
 * Shift score hist in SVR diagnostics in the Registration Viewer now does not crash.
 * Round score shift colour-map in SVR diagnostics in the Registration Viewer is fixed when z_subvols is 1.
 * If a notebook is run on two different versions, a warning is given and the user is asked if they want to continue.
 * The notebook now contains variables pixel_unique_values and pixel_unique_counts in 'extract_debug' and
    'filter_debug' pages. They contain a count of every unique pixel in the unfiltered and filtered images for future
    diagnostics.
 * Fixed a register image shifting bug.
 * Fixed deconvolution bug.
 * Fixed reg_images not being saved after crashing on.
 * Fixed bugs when basic_info.use_z does not include 0.
 * Silenced notebook numpy-related warning.
 * Silenced jax CPU warning.


2023/11/16 Alpha Update (v0.4.0):
 * Improved outlier removal for shift calculations in registration.
 * Further optimisations.
 * Memory issue fix in OMP.
 * The Viewer now has a button to show gene calling based on the gene probabilities, labelled as 'Prob'.
 * Various bug, deprecation and warning fixes.


2023/10/28 Alpha Update (v0.3.0):
 * Saving extracted tiles as .npy is the default save file type. Can be changed to .zarr (50% compression) by setting
    config['extract']['file_type'] = .zarr.
 * Compatibility with JOBS datasets.
 * Computing background scale factors is now parallelised.
 * Various bug and warning fixes.


2023/10/10 Alpha Update (v0.2.0):
 * Added background subtraction with 3D registration using DAPI images.
 * Cross-tile brightness difference correction support, probably caused by microscope auto gain control.
 * Updated bleed matrix to allow inter-tile variation.
 * Updated the bleed matrix calculation.
 * Added weighted dot product method with backwards compatibility.
 * Error handling unconnected tiles.
 * Changed spot_no array from uint16 to uint32 for greater spot number support.
 * Registration pipeline now uses DAPI images when necessary.
 * Registration pipeline now computes camera transforms from fluorescent beads, if they exist.
 * Added new config variable [file_names][initial_bleed_matrix] to give a path to a `.npy` initial bleed matrix.
    If left empty, will use the default initial bleed matrix in the source code.
 * Presequence .npy raw files support.
 * Fixed anchor auto threshold being set to zero due to regularisation.
 * OMP's z-chunking now scales with the PC's available memory. We think that more memory means slightly faster OMP.
 * Various bug, warning and deprecation fixes.
 * Utils, call spots and register unit tests.
 * RoboMinnie integration testing for single and multiple tile dataset generation.<|MERGE_RESOLUTION|>--- conflicted
+++ resolved
@@ -1,9 +1,8 @@
-<<<<<<< HEAD
 2025/MM/DD Version 1.5 (v1.5.0):
- * Viewer: Camera object has no interactive attribute fix.
  * Export: Custom image tile radius/channel normalisation for dapi option added.
  * Filter: Tile radius/channel normalisation on dapi channel option added.
-=======
+
+
 2025/08/05 Version 1.4 Patch (v1.4.2):
  * OMP: subprocess has no attribute crash on Windows fix.
 
@@ -11,7 +10,6 @@
 2025/08/05 Version 1.4 Patch (v1.4.1):
  * Viewer: Camera object has no interactive attribute fix.
  * OMP: Windows crash when checking if file is server-mounted fix.
->>>>>>> e66f7931
 
 
 2025/07/29 Version 1.4 (v1.4.0):
