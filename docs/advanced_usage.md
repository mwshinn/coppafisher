--- conflicted
+++ resolved
@@ -37,15 +37,7 @@
 compatible csv file by
 
 ```py
-<<<<<<< HEAD
-from coppafish import Notebook
-from coppafish.results import export_to_pciseq
-
-nb = Notebook("/path/to/notebook")
-export_to_pciseq(nb, method)
-=======
 --8<-- "export_to_pciseq_0.py"
->>>>>>> f38ce5d1
 ```
 
 where method can be `"omp"`, `"prob"`, or `"anchor"` for each gene calling method. To set a score and/or intensity
