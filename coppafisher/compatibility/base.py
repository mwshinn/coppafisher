--- conflicted
+++ resolved
@@ -36,11 +36,7 @@
             ("1.0.4", "none"),
             ("1.0.5", "none"),
             ("1.0.6", "none"),
-<<<<<<< HEAD
-            ("1.1.0", "none"),
-=======
             ("1.1.0", "omp"),
->>>>>>> a1daeb9d
         )
     )
     _stage_instructions: list[tuple[str, ...]]
