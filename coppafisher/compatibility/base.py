from collections import OrderedDict

from .. import log
from ..utils import system


class CompatibilityTracker:
    # Every key is a pipeline stage, given in order. Each value is the page names produced during the stage. The
    # pipeline stages are given in chronological order.
    _stages: OrderedDict[str, str] = OrderedDict(
        (
            ("initialisation", "basic_info"),
            ("extract", "extract"),
            ("filter", "filter and filter_debug"),
            ("find_spots", "find_spots"),
            ("register", "register and register_debug"),
            ("stitch", "stitch"),
            ("ref_spots", "ref_spots"),
            ("call_spots", "call_spots"),
            ("omp", "omp"),
            ("none", "none"),
        )
    )
    # For each coppafisher version, this is the earliest stage that requires re-running as a result of the changes is
    # given relative to the version before.
    # NOTE: This must be appended to for each future version release.
    _version_compatibility: OrderedDict[str, str] = OrderedDict(
        (
            ("0.10.6", "extract"),
            ("0.10.7", "filter"),
            ("0.10.8", "none"),
            ("1.0.0", "initialisation"),
            ("1.0.1", "none"),
            ("1.0.2", "none"),
            ("1.0.3", "none"),
            ("1.0.4", "none"),
            ("1.0.5", "none"),
            ("1.0.6", "none"),
            ("1.1.0", "omp"),
<<<<<<< HEAD
            ("1.1.1", "none"),
            ("1.1.2", "none"),
=======
            ("1.2.0", "find_spots"),
>>>>>>> 052f0d9c
        )
    )
    _stage_instructions: list[tuple[str, ...]]

    def __init__(self) -> None:
        # For each stage, instructions are given on how to remove all data during and after said stage.
        self._stage_instructions = [
            (
                "Clear the output directory. Delete the notebook",
                "Delete the 'extract' subdirectory inside of the 'tiles' directory",
            ),
            (
                "Clear the output directory. Delete the notebook",
                "Delete the 'extract' subdirectory inside of the 'tiles' directory",
            ),
            ("Clear the output directory. Delete the notebook",),
            (
                "Clear the output directory except the notebook",
                f"Remove notebook page {list(self._stages.values())[3]} and all later pages",
            ),
            (
                "Clear the output directory except the notebook",
                f"Remove notebook page {list(self._stages.values())[4]} and all later pages",
            ),
            (
                "Clear the output directory except the notebook",
                f"Remove notebook page {list(self._stages.values())[5]} and all later pages",
            ),
            (
                "Clear the output directory except the notebook",
                f"Remove notebook page {list(self._stages.values())[6]} and all later pages",
            ),
            (
                "Clear the output directory except the notebook",
                f"Remove notebook page {list(self._stages.values())[7]} and all later pages",
            ),
            (
                "Clear the output directory except the notebook",
                f"Remove notebook page {list(self._stages.values())[8]} and all later pages",
            ),
            ("Do nothing",),
        ]
        assert len(self._stages) == len(self._stage_instructions)

    def check(self, from_version: str, to_version: str) -> tuple[str, ...]:
        """
        Check what output files can be kept when migrating between software versions.

        Args:
            from_version (str): old software version.
            to_version (str): software version migrating to.

        Returns:
            (tuple of str): output. Each given line of output.
        """
        assert type(from_version) is str
        assert type(to_version) is str
        assert from_version != to_version
        saved_versions_msg = f"valid versions are {', '.join(self._version_compatibility.keys())}"
        if not self.has_version(from_version):
            raise ValueError(f"Could not find version {from_version}, {saved_versions_msg}")
        if not self.has_version(to_version):
            raise ValueError(f"Could not find version {to_version}, {saved_versions_msg}")

        # Find the earliest stage changed from the versions after from_version up to to_version.
        earliest_stage, _ = self._get_earliest_stage_between(from_version, to_version)

        # Find and print the instructions to migrate from the earliest stage.
        instructions = []
        instructions.append(f"Migrating from coppafisher {from_version} to {to_version}:")
        instructions += self.get_start_from(earliest_stage)
        instructions.append(
            "To delete notebook pages, see Usage -> Advanced Usage at "
            + "https://paulshuker.github.io/coppafisher/advanced_usage/#delete-notebook-page in the documentation"
        )
        for instruction in instructions:
            log.info(instruction)

        return instructions

    def is_notebook_compatible(self, nb_page_versions: dict[str, str], current_version: str | None = None) -> bool:
        """
        Check if the notebook contains incompatible data from older software versions. If so, a warning is printed and
        false is returned.

        Args:
            nb_page_versions (dict[str, str]): every notebook page name as a key, each value is the notebook page's
                software version when it was created.
            current_version (str, optional): this current software version. Default: value in coppafisher/_version.py.

        Returns:
            (bool): valid. Whether all the notebook's data is compatible for this version of coppafisher.
        """
        assert type(nb_page_versions) is dict
        if current_version is None:
            current_version = system.get_software_version()
        assert type(current_version) is str
        assert current_version in self._version_compatibility, f"Unknown version {current_version} given"

        for page_name, page_version in nb_page_versions.items():
            _, page_stage_index = self._get_stage_with_page_name(page_name)
            if page_version not in self._version_compatibility:
                raise ValueError(f"Notebook page {page_name} has unknown software version: {page_version}")
            # For a page and its version, if the earliest stage page that must be removed from the notebook for current
            # compatibility is equal to or earlier than this page, then the notebook is invalid.
            earliest_stage, earliest_stage_index = self._get_earliest_stage_between(page_version, current_version)
            if earliest_stage_index <= page_stage_index:
                # The notebook has backwards incompatibilities.
                log.warn(
                    f"The existing notebook contains backwards incompatibility on page {page_name} at version "
                    + f"{page_version} compared to current version {current_version}."
                )
                log.warn("The suggested course of action is:")
                [log.info(instruction) for instruction in self.get_start_from(earliest_stage)]

                return False

        return not self._notebook_has_downgrade(nb_page_versions, current_version)

    def get_start_from(self, stage: str) -> tuple[str, ...]:
        """
        Print the instructions on how to prepare the coppafisher pipeline to start from the given stage.

        Args:
            stage (str): the stage to start again from.

        Returns:
            (tuple of str): each instruction given.
        """
        instructions = self._stage_instructions[self._get_stage_index(stage)]

        return instructions

    def print_stage_names(self) -> str:
        """
        Print every stage that is part of coppafisher's pipeline in chronological order.

        Returns:
            (str): message. The message printed.
        """
        stage_names = []
        for stage_name in self._stages:
            if stage_name == "none":
                continue
            stage_names.append(stage_name)
        message = f"Coppafisher stages: {', '.join(stage_names)}"
        print(message)

        return message

    def has_version(self, version: str) -> bool:
        """
        Check if a version exists in the tracker's records.

        Args:
            version (str): the version to look for.

        Returns:
            (bool): version_exists. Whether the version exists.
        """
        return version in self._version_compatibility

    def _notebook_has_downgrade(self, nb_page_versions: dict[str, str], current_version: str) -> bool:
        """
        Check the given notebook for a version drop when going through the stages in order, which should be impossible.
        We do not support users reverting back versions of the software and continuing a pipeline run as this has
        unpredictable consequences.

        Args:
            nb_page_versions (dict[str, str]): every notebook page name as a key, each value is the notebook page's
                software version when it was created.
            current_version (str): this current software version.

        Returns:
            (bool) has_downgrade: true if the software version did downgrade.
        """
        ordered_version_list = list(self._version_compatibility)
        current_version_index = ordered_version_list.index(current_version)
        for page_name, page_version in nb_page_versions.items():
            page_version_index = ordered_version_list.index(page_version)
            if page_version_index > current_version_index:
                log.warn(
                    f"Notebook contains page {page_name} run on version {page_version} which is higher than the "
                    + f"current coppafisher version ({current_version})."
                )
                log.warn("The suggested course of action is:")
                log.warn(f"    - Update coppafisher version to >= {page_version} before re-running.")
                return True
        return False

    def _get_earliest_stage_between(self, from_version_exclusive: str, to_version_inclusive: str) -> tuple[str, int]:
        index_start = list(self._version_compatibility.keys()).index(from_version_exclusive) + 1
        index_end = list(self._version_compatibility.keys()).index(to_version_inclusive) + 1
        earliest_stage = "none"
        earliest_stage_index = 999
        for index in range(index_start, index_end):
            stage = list(self._version_compatibility.values())[index]
            index = self._get_stage_index(stage)
            if index < earliest_stage_index:
                earliest_stage = stage
                earliest_stage_index = index
        return earliest_stage, earliest_stage_index

    def _get_stage_index(self, stage: str) -> int:
        for i, s in enumerate(self._stages):
            if s == stage:
                return i
        raise ValueError(f"Failed to find a stage called {stage}")

    def _get_stage_with_page_name(self, page_name: str) -> tuple[str, int]:
        for i, (stage_name, page_names) in enumerate(self._stages.items()):
            if page_name in page_names.split(" and "):
                return stage_name, i<|MERGE_RESOLUTION|>--- conflicted
+++ resolved
@@ -37,12 +37,8 @@
             ("1.0.5", "none"),
             ("1.0.6", "none"),
             ("1.1.0", "omp"),
-<<<<<<< HEAD
             ("1.1.1", "none"),
-            ("1.1.2", "none"),
-=======
             ("1.2.0", "find_spots"),
->>>>>>> 052f0d9c
         )
     )
     _stage_instructions: list[tuple[str, ...]]
