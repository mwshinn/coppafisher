import importlib.resources as importlib_resources
import math as maths
import os
import pickle
import platform
from typing import Tuple

import numpy as np
import scipy
import torch
import tqdm
import zarr

from .. import find_spots, log, utils
from ..omp import scores
from ..omp.pixel_scores import PixelScoreSolver
from ..setup.config_section import ConfigSection
from ..setup.notebook_page import NotebookPage
from ..spot_colours import base as spot_colours_base
from ..utils import duplicates, intensity, system


def run_omp(
    config: ConfigSection,
    nbp_file: NotebookPage,
    nbp_basic: NotebookPage,
    nbp_extract: NotebookPage,
    nbp_filter: NotebookPage,
    nbp_register: NotebookPage,
    nbp_stitch: NotebookPage,
    nbp_call_spots: NotebookPage,
) -> NotebookPage:
    """
    Run orthogonal matching pursuit (omp) on every pixel to determine a pixel score for each gene at each pixel.

    From these OMP pixel scores, create a spot score at every pixel position by convolving with a given mean spot.

    Detect spots to find final gene reads.

    See `omp` section of file `coppafisher/setup/notebook_page.py` for descriptions of the omp variables.

    Args:
        config (ConfigSection): config section for `omp`.
        nbp_file (NotebookPage): `file_names` notebook page.
        nbp_basic (NotebookPage): `basic_info` notebook page.
        nbp_extract (NotebookPage): `extract` notebook page.
        nbp_filter (NotebookPage): `filter` notebook page.
        nbp_register (NotebookPage): `register` notebook page.
        nbp_stitch (NotebookPage): `stitch` notebook page.
        nbp_call_spots (NotebookPage): `call_spots` notebook page.

    Returns:
        `NotebookPage[omp]`: nbp_omp. Page containing gene assignments and info for OMP spots.
    """
    assert type(config) is ConfigSection
    assert type(nbp_file) is NotebookPage
    assert type(nbp_basic) is NotebookPage
    assert type(nbp_extract) is NotebookPage
    assert type(nbp_filter) is NotebookPage
    assert type(nbp_register) is NotebookPage
    assert type(nbp_stitch) is NotebookPage
    assert type(nbp_call_spots) is NotebookPage

    log.info("OMP started")
    log.debug(f"{torch.cuda.is_available()=}")
    log.debug(f"{config['force_cpu']=}")

    omp_config = {config.name: config.to_dict()}
    nbp = NotebookPage("omp", omp_config)

    torch.backends.cudnn.deterministic = True
    if platform.system() != "Windows":
        # Avoids chance of memory crashing on Linux.
        os.environ["PYTORCH_CUDA_ALLOC_CONF"] = "expandable_segments:True"

    # Preparing useful values used during OMP.
    n_genes = nbp_call_spots.bled_codes.shape[0]
    n_rounds_use = len(nbp_basic.use_rounds)
    n_channels_use = len(nbp_basic.use_channels)
    tile_shape: Tuple[int] = nbp_basic.tile_sz, nbp_basic.tile_sz, len(nbp_basic.use_z)
    n_tile_pixels = np.prod(tile_shape).item()
    tile_origins = nbp_stitch.tile_origin.astype(np.float32)
    tile_centres = duplicates.get_tile_centres(nbp_basic.tile_sz, len(nbp_basic.use_z), tile_origins)
    tile_origins = torch.from_numpy(tile_origins)
    n_subset_pixels = config["subset_pixels"]
    n_memory_constant = 7e7 / (n_genes * n_rounds_use * n_channels_use)
    yxz_all = [np.linspace(0, tile_shape[i] - 1, tile_shape[i]) for i in range(3)]
    yxz_all = np.array(np.meshgrid(*yxz_all, indexing="ij")).astype(np.int16).reshape((3, -1), order="F").T
    bled_codes = nbp_call_spots.bled_codes.astype(np.float32)
    assert np.isnan(bled_codes).sum() == 0, "bled codes cannot contain nan values"
    assert np.allclose(np.linalg.norm(bled_codes, axis=(1, 2)), 1), "bled codes must be L2 normalised"
    device = system.get_device(config["force_cpu"])
    solver = PixelScoreSolver()
    bg_bled_codes = solver.create_background_bled_codes(n_rounds_use, n_channels_use)
    max_genes = config["max_genes"]
    solver_kwargs = dict(
        bled_codes=bled_codes,
        background_codes=bg_bled_codes,
        maximum_iterations=max_genes,
        dot_product_threshold=config["dot_product_threshold"],
        alpha=config["alpha"],
        beta=config["beta"],
        force_cpu=config["force_cpu"],
    )
    colour_norm_factor = nbp_call_spots.colour_norm_factor.astype(np.float32)
    n_chunk_max = 600_000

    # Remember the latest OMP config values during a run.
    last_omp_config = omp_config.copy()
    config_path = os.path.join(nbp_file.output_dir, "omp_last_config.pkl")
    if os.path.isfile(config_path):
        with open(config_path, "rb") as config_file:
            last_omp_config = pickle.load(config_file)
    assert type(last_omp_config) is dict
    config_unchanged = omp_config == last_omp_config
    with open(config_path, "wb") as config_file:
        pickle.dump(omp_config, config_file)
    del omp_config, last_omp_config

    mean_spot_filepath = nbp_file.omp_mean_spot
    if mean_spot_filepath is None:
        mean_spot_filepath = importlib_resources.files("coppafisher.omp").joinpath("mean_spot.npy")
    mean_spot: np.ndarray = np.load(mean_spot_filepath)
    if not np.issubdtype(mean_spot.dtype, np.floating):
        raise ValueError(f"The mean spot at {mean_spot_filepath} must be a float dtype, got {mean_spot.dtype}")
    if mean_spot.ndim != 3:
        raise ValueError(f"Mean spot must have 3 dimensions, got {mean_spot.ndim}")
    if any([(dim % 2 == 0) and (dim > 0) for dim in mean_spot.shape]):
        raise ValueError(f"Mean spot must have all odd dimension shapes, got {mean_spot.shape}")
    if not np.allclose(mean_spot, mean_spot[:, :, ::-1]):
        raise ValueError("The mean spot must be symmetrical along the middle z plane")
    nbp.mean_spot = np.array(mean_spot, np.float32)
    mean_spot = torch.from_numpy(nbp.mean_spot)

    # Every tile's results are appended to a zarr.Group. The zarr group is kept in the output directory until OMP is
    # complete, then it is moved into the 'omp' notebook page.
    group_path = os.path.join(nbp_file.output_dir, "results.zgroup")
    results = zarr.group(store=group_path, zarr_version=2)
    tile_already_exists = [
        f"tile_{t}" in results
        and "colours" in results[f"tile_{t}"]
        and utils.system.get_software_version() == results[f"tile_{t}"].attrs["software_version"]
        for t in nbp_basic.use_tiles
    ]

    for t_index, t in enumerate(nbp_basic.use_tiles):
        postfix = {"tile": t, "device": str(device).upper()}

        if tile_already_exists[t_index] and config_unchanged:
            log.info(f"OMP is skipping tile {t}, results already found at {nbp_file.output_dir}")
            continue

        spot_colour_kwargs = dict(
            image=nbp_filter.images,
            flow=nbp_register.flow,
            affine=nbp_register.icp_correction,
            tile=t,
            use_rounds=nbp_basic.use_rounds,
            use_channels=nbp_basic.use_channels,
            output_dtype=np.float32,
            out_of_bounds_value=0,
        )

        # STEP 1: Compute an intensity threshold for the tile based on the median intensity of the middle z plane.
        log.debug(f"Computing intensity threshold for tile {t}")
        z_plane_shape = (nbp_basic.tile_sz, nbp_basic.tile_sz, 1)
        yxz = [np.linspace(0, z_plane_shape[i] - 1, z_plane_shape[i]) for i in range(3)]
        yxz = np.array(np.meshgrid(*yxz, indexing="ij")).astype(np.int16).reshape((3, -1), order="F").T
        yxz[:, 2] = nbp_basic.use_z[len(nbp_basic.use_z) // 2]
<<<<<<< HEAD
        intensity = spot_colours_base.get_spot_colours_new_safe(nbp_basic, yxz, **spot_colour_kwargs)
        intensity *= colour_norm_factor[[t]]
        intensity = np.abs(intensity).max(2).min(1)
        percentile = np.percentile(intensity, config["minimum_intensity_percentile"]).item()
        solver_kwargs["minimum_intensity"] = percentile * config["minimum_intensity_multiplier"]
=======
        mid_z_colours = spot_colours_base.get_spot_colours_new_safe(nbp_basic, yxz, **spot_colour_kwargs)
        mid_z_colours *= colour_norm_factor[[t]]
        intensities = intensity.compute_intensity(mid_z_colours)
        solver_kwargs["minimum_intensity"] = torch.median(intensities).item() * config["minimum_intensity_multiplier"]
>>>>>>> 9e34c0db
        log.debug(f"Intensity threshold is {solver_kwargs['minimum_intensity']} for tile {t}")
        del z_plane_shape, yxz, mid_z_colours, intensities

        # STEP 2: Gather spot colours and compute OMP pixel scores on the entire tile, one subset at a time.
        log.debug(f"Compute pixel scores, tile {t} started")
        # The tile's pixel score results are stored as a list of scipy sparse matrices. Each item is a specific subset
        # that was run. Appending them all together is done on demand later as it is computationally expensive to do
        # this while as a sparse matrix. Most pixel scores in each row are zeroes (this is because rows go over all
        # genes in the panel, most pixels only assign one or two genes), so a csr matrix is appropriate.
        pixel_scores: list[scipy.sparse.csr_matrix] = []
        index_subset, index_min, index_max = 0, 0, 0
        log.debug(f"OMP {max_genes=}")
        log.debug(f"OMP {n_subset_pixels=}")

        with tqdm.tqdm(total=n_tile_pixels, desc="Computing pixel scores", unit="pixel", postfix=postfix) as pbar:
            while index_min < n_tile_pixels:
                if n_subset_pixels is None:
                    index_max += maths.floor(utils.system.get_available_memory(device) * n_memory_constant)
                else:
                    index_max += n_subset_pixels
                index_max = min(index_max, n_tile_pixels)
                index_max = max(index_max, index_min + 1)

                yxz_subset = yxz_all[index_min:index_max]
                colour_subset = spot_colours_base.get_spot_colours_new_safe(nbp_basic, yxz_subset, **spot_colour_kwargs)
                colour_subset *= colour_norm_factor[[t]]
                intensities_subset = intensity.compute_intensity(colour_subset)
                is_intense = (intensities_subset >= solver_kwargs["minimum_intensity"]).numpy()
                del intensities_subset

                pixel_scores_subset = np.zeros((index_max - index_min, n_genes), np.float32)
                if is_intense.sum() > 0:
                    pixel_scores_subset[is_intense] = solver.solve(colour_subset[is_intense], **solver_kwargs)
                del colour_subset, is_intense

                pixel_scores_subset = scipy.sparse.csr_matrix(pixel_scores_subset)
                pixel_scores.append(pixel_scores_subset.copy())
                del pixel_scores_subset
                pbar.update(index_max - index_min)
                index_min = index_max
                index_subset += 1
        log.debug(f"Compute pixel scores, tile {t} complete")

        tile_results = results.create_group(f"tile_{t}", overwrite=True)
        tile_results.attrs["software_version"] = utils.system.get_software_version()
        tile_results.attrs["minimum_intensity"] = solver_kwargs["minimum_intensity"]
        t_spots_local_yxz = tile_results.zeros(
            "local_yxz", overwrite=True, shape=(0, 3), chunks=(n_chunk_max, 3), dtype=np.int16
        )
        t_spots_tile = tile_results.zeros("tile", overwrite=True, shape=0, chunks=(n_chunk_max,), dtype=np.int16)
        t_spots_gene_no = tile_results.zeros("gene_no", overwrite=True, shape=0, chunks=(n_chunk_max,), dtype=np.int16)
        t_spots_score = tile_results.zeros("scores", overwrite=True, shape=0, chunks=(n_chunk_max,), dtype=np.float16)

        batch_size = int(2e6 * utils.system.get_available_memory(device) // n_tile_pixels)
        batch_size = max(batch_size, 1)
        log.debug(f"Gene batch size: {batch_size}")
        gene_batches = [
            [g for g in range(b * batch_size, min((b + 1) * batch_size, n_genes))]
            for b in range(maths.ceil(n_genes / batch_size))
        ]
        for gene_batch in tqdm.tqdm(gene_batches, desc="Scoring/detecting spots", unit="gene batch", postfix=postfix):
            # STEP 3: Score every gene's pixel score image.
            g_pixel_image = torch.full((len(gene_batch),) + tile_shape, torch.nan, dtype=torch.float32)
            for g_i, g in enumerate(gene_batch):
                g_pixel_image[g_i] = torch.from_numpy(
                    np.vstack([subset[:, [g]].toarray() for subset in pixel_scores]).reshape(tile_shape, order="F")
                )
            g_score_image = scores.score_pixel_score_image(g_pixel_image, mean_spot, config["force_cpu"])
            g_score_image = scores.boost_z_edge_spot_scores(g_score_image, mean_spot)
            del g_pixel_image
            g_score_image = g_score_image.to(dtype=torch.float16)

            # STEP 4: Detect genes as score local maxima.
            for g_i, g in enumerate(gene_batch):
                g_spot_local_positions, g_spot_scores = find_spots.detect.detect_spots(
                    g_score_image[g_i],
                    config["score_threshold"],
                    radius_xy=config["radius_xy"],
                    radius_z=config["radius_z"],
                    remove_duplicates=True,
                )
                g_spot_local_positions = torch.from_numpy(g_spot_local_positions).to(torch.int16)
                g_spot_scores = torch.from_numpy(g_spot_scores)
                n_g_spots = g_spot_scores.size(0)
                if n_g_spots == 0:
                    continue

                # Delete any spot positions that are duplicates.
                g_spot_global_positions = g_spot_local_positions.detach().clone().float()
                g_spot_global_positions += tile_origins[[t]]
                is_duplicate = duplicates.is_duplicate_spot(g_spot_global_positions, t, tile_centres)
                g_spot_local_positions = g_spot_local_positions[~is_duplicate]
                g_spot_scores = g_spot_scores[~is_duplicate]
                del g_spot_global_positions, is_duplicate

                g_spot_scores = g_spot_scores.to(torch.float16)
                n_g_spots = g_spot_scores.size(0)
                if n_g_spots == 0:
                    continue
                log.debug(f"{n_g_spots=}")
                g_spots_tile = torch.full((n_g_spots,), t).to(torch.int16)
                g_spots_gene_no = torch.full((n_g_spots,), g).to(torch.int16)

                # Append new results.
                g_spot_local_positions = g_spot_local_positions.numpy()
                g_spot_scores = g_spot_scores.numpy()
                g_spots_tile = g_spots_tile.numpy()
                g_spots_gene_no = g_spots_gene_no.numpy()
                t_spots_local_yxz.append(g_spot_local_positions, axis=0)
                t_spots_score.append(g_spot_scores, axis=0)
                t_spots_tile.append(g_spots_tile, axis=0)
                t_spots_gene_no.append(g_spots_gene_no, axis=0)
                del g_spot_local_positions, g_spot_scores, g_spots_tile, g_spots_gene_no
        if t_spots_tile.size == 0:
            raise ValueError(
                f"No OMP spots found on tile {t}. Please check that registration and call spots is working. "
                + "If so, consider adjusting OMP config parameters."
            )
        # For each detected spot, save the image intensity at its location, without background fitting.
        log.info("Gathering final spot colours")
        t_local_yxzs = t_spots_local_yxz[:]
        t_spots_colours = tile_results.zeros(
            "colours",
            shape=(t_spots_tile.size, n_rounds_use, n_channels_use),
            chunks=(n_chunk_max, 1, 1),
            dtype=np.float16,
        )
        t_spots_colours[:] = spot_colours_base.get_spot_colours_new_safe(
            nbp_basic, t_local_yxzs, **spot_colour_kwargs
        ).astype(np.float16)
        del t_spots_local_yxz, t_spots_tile, t_spots_gene_no, t_spots_score, t_spots_colours, t_local_yxzs, tile_results
        log.debug("Gathering final spot colours complete")

    os.remove(config_path)

    nbp.results = results
    log.info("OMP complete")

    return nbp<|MERGE_RESOLUTION|>--- conflicted
+++ resolved
@@ -167,18 +167,13 @@
         yxz = [np.linspace(0, z_plane_shape[i] - 1, z_plane_shape[i]) for i in range(3)]
         yxz = np.array(np.meshgrid(*yxz, indexing="ij")).astype(np.int16).reshape((3, -1), order="F").T
         yxz[:, 2] = nbp_basic.use_z[len(nbp_basic.use_z) // 2]
-<<<<<<< HEAD
-        intensity = spot_colours_base.get_spot_colours_new_safe(nbp_basic, yxz, **spot_colour_kwargs)
-        intensity *= colour_norm_factor[[t]]
-        intensity = np.abs(intensity).max(2).min(1)
-        percentile = np.percentile(intensity, config["minimum_intensity_percentile"]).item()
-        solver_kwargs["minimum_intensity"] = percentile * config["minimum_intensity_multiplier"]
-=======
         mid_z_colours = spot_colours_base.get_spot_colours_new_safe(nbp_basic, yxz, **spot_colour_kwargs)
         mid_z_colours *= colour_norm_factor[[t]]
         intensities = intensity.compute_intensity(mid_z_colours)
-        solver_kwargs["minimum_intensity"] = torch.median(intensities).item() * config["minimum_intensity_multiplier"]
->>>>>>> 9e34c0db
+        solver_kwargs["minimum_intensity"] = (
+            intensities.quantile(config["minimum_intensity_percentile"] / 100).item()
+            * config["minimum_intensity_multiplier"]
+        )
         log.debug(f"Intensity threshold is {solver_kwargs['minimum_intensity']} for tile {t}")
         del z_plane_shape, yxz, mid_z_colours, intensities
 
