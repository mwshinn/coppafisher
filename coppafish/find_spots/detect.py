import numpy as np
from typing import Optional, Tuple

from .. import utils
from .. import logging

try:
    from .maxima_pytorch import get_local_maxima
except ImportError:
    from .maxima import get_local_maxima


def detect_spots(
    image: np.ndarray,
    intensity_thresh: float,
    radius_xy: Optional[int],
    radius_z: Optional[int] = None,
    remove_duplicates: bool = False,
    se: Optional[np.ndarray] = None,
) -> Tuple[np.ndarray, np.ndarray]:
    """
    Finds local maxima in image exceeding `intensity_thresh`.
    This is achieved through a dilation being run on the whole image.
    Should use for a large se.

    Args:
        image: `float [n_y x n_x x n_z]`.
            `image` to find spots on.
        intensity_thresh: Spots are local maxima in image with `pixel_value > intensity_thresh`.
        radius_xy: Radius of dilation structuring element in xy plane (approximately spot radius).
        radius_z: Radius of dilation structuring element in z direction (approximately spot radius).
            Must be more than 1 to be 3D.
            If `None`, 2D filter is used.
        remove_duplicates: Whether to only keep one pixel if two or more pixels are local maxima and have
            same intensity. Only works with integer image.
        se: `int [se_sz_y x se_sz_x x se_sz_z]`.
            Can give structuring element manually rather than using a cuboid element.
            Must only contain zeros and ones.

    Returns:
        - `peak_yxz` - `int [n_peaks x image.ndim]`.
            yx or yxz location of spots found.
        - `peak_intensity` - `float [n_peaks]`.
            Pixel value of spots found.
    """
    if se is None:
        # Default is a cuboid se of all ones as is quicker than disk and very similar results.
        if radius_z is not None:
            se = np.ones((2 * radius_xy - 1, 2 * radius_xy - 1, 2 * radius_z - 1), dtype=int)
            pad_size_z = radius_z - 1
        else:
            se = np.ones((2 * radius_xy - 1, 2 * radius_xy - 1), dtype=int)
            pad_size_z = 0
        pad_size_y = radius_xy - 1
        pad_size_x = radius_xy - 1
    else:
        se = utils.morphology.ensure_odd_kernel(se)
        pad_size_y = int((se.shape[0] - 1) / 2)
        pad_size_x = int((se.shape[1] - 1) / 2)
        if se.ndim == 3:
            pad_size_z = int((se.shape[2] - 1) / 2)
        else:
            pad_size_z = 0
    if image.ndim == 2 and se.ndim == 3:
        mid_z = int(np.floor((se.shape[2] - 1) / 2))
        logging.warn(
            f"2D image provided but 3D filter asked for.\n" f"Using the middle plane ({mid_z}) of this filter."
        )
        se = se[:, :, mid_z]

    # set central pixel to 0
    se[np.ix_(*[(np.floor((se.shape[i] - 1) / 2).astype(int),) for i in range(se.ndim)])] = 0
    se_shifts = np.array(utils.morphology.filter.get_shifts_from_kernel(se))

    consider_yxz = np.where(image > intensity_thresh)
    n_consider = consider_yxz[0].shape[0]
    if remove_duplicates:
        # perturb image by small amount so two neighbouring pixels that did have the same value now differ slightly.
        # hence when find maxima, will only get one of the pixels not both.
        rng = np.random.default_rng(0)  # So shift is always the same.
        # rand_shift must be larger than small to detect a single spot.
        rand_im_shift = rng.uniform(low=2e-6, high=0.2, size=n_consider).astype(np.float32)
        image = image.astype(np.float32)
        image[consider_yxz] = image[consider_yxz] + rand_im_shift

    consider_intensity = image[consider_yxz]
    consider_yxz = np.array(consider_yxz)
    logging.debug(f"{consider_yxz.shape=}")
    if consider_yxz.max() <= np.iinfo(np.int32).max:
        consider_yxz = consider_yxz.astype(np.int32)
    # Sometimes consider_yxz can have too many spots in it to be run all at once through get_local_maxima without
    # running out of memory, so it is separated into smaller batches and then recombined after.
    max_batch_size = np.floor(5_000_000 * utils.system.get_available_memory() / 64.5).astype(int)
    logging.debug(f"{max_batch_size=}")
    paddings = np.array([pad_size_y, pad_size_x, pad_size_z])[: image.ndim]
    keep = np.zeros(n_consider, dtype=bool)
    final_i = np.ceil(n_consider / max_batch_size) - 1
    for i in range(np.ceil(n_consider / max_batch_size).astype(int)):
        index_start = i * max_batch_size
        if i == final_i:
            index_end = n_consider
        else:
            index_end = (i + 1) * max_batch_size
        consider_yxz_batch = consider_yxz[:, index_start:index_end]
        consider_intensity_batch = consider_intensity[index_start:index_end]
<<<<<<< HEAD

=======
>>>>>>> ef128e8a
        keep[index_start:index_end] = get_local_maxima(
            image, se_shifts, paddings, consider_yxz_batch, consider_intensity_batch
        )
    if remove_duplicates:
        peak_intensity = np.round(consider_intensity[keep]).astype(int)
    else:
        peak_intensity = consider_intensity[keep]
    peak_yxz = consider_yxz.transpose()[keep]
<<<<<<< HEAD
    return peak_yxz.astype(int), peak_intensity
=======
    return peak_yxz.astype(int), peak_intensity


def get_local_maxima(
    image: np.ndarray,
    se_shifts: np.ndarray,
    pad_sizes: np.ndarray,
    consider_yxz: np.ndarray,
    consider_intensity: np.ndarray,
) -> np.ndarray:
    """
    Finds the local maxima from a given set of pixels to consider.

    Args:
        image (`(n_y x n_x x n_z) ndarray[float]`): `image` to find spots on.
        se_shifts (`(image.ndim x n_shifts) ndarray[int]`): y, x, z shifts which indicate neighbourhood about each spot
            where a local maxima search is carried out.
        pad_sizes ((image.ndim) ndarray[int]): `pad_sizes[i]` zeroes are added to the image on either end along the
            `i`th axis. `i=0,1,2` represents y, x and z respectively. This is done so that a spot near the image edge
            is not wrapped around when a local region is looked at.
        consider_yxz (`(image.ndim x n_consider) ndarray[int]`): all yxz coordinates where value in image is greater
            than an intensity threshold.
        consider_intensity (`[n_consider] ndarray[float]`): value of image at coordinates given by `consider_yxz`.

    Returns:
        `[n_consider] ndarray[bool]`: whether each point in `consider_yxz` is a local maxima or not.
    """
    n_consider = consider_yxz.shape[1]
    n_shifts = se_shifts.shape[1]

    image = np.pad(image, [(p, p) for p in pad_sizes], mode="constant", constant_values=0)
    # Local pixel positions of spots must change after padding is added
    consider_yxz_se_shifted = consider_yxz + pad_sizes[:, np.newaxis]
    # (image.ndim, n_consider, n_shifts) shape
    consider_yxz_se_shifted = np.repeat(consider_yxz_se_shifted[..., np.newaxis], se_shifts.shape[1], axis=2)
    consider_yxz_se_shifted += se_shifts[None].transpose((1, 0, 2))
    # image.ndim items in tuple of `(n_consider * n_shifts) ndarray[int]`
    consider_yxz_se_shifted = tuple(consider_yxz_se_shifted.reshape((image.ndim, -1)))
    consider_intensity = np.repeat(consider_intensity[:, np.newaxis], n_shifts, axis=1)
    keep = (image[consider_yxz_se_shifted].reshape((n_consider, n_shifts)) <= consider_intensity).all(1)

    return keep
>>>>>>> ef128e8a
<|MERGE_RESOLUTION|>--- conflicted
+++ resolved
@@ -103,10 +103,6 @@
             index_end = (i + 1) * max_batch_size
         consider_yxz_batch = consider_yxz[:, index_start:index_end]
         consider_intensity_batch = consider_intensity[index_start:index_end]
-<<<<<<< HEAD
-
-=======
->>>>>>> ef128e8a
         keep[index_start:index_end] = get_local_maxima(
             image, se_shifts, paddings, consider_yxz_batch, consider_intensity_batch
         )
@@ -115,49 +111,4 @@
     else:
         peak_intensity = consider_intensity[keep]
     peak_yxz = consider_yxz.transpose()[keep]
-<<<<<<< HEAD
-    return peak_yxz.astype(int), peak_intensity
-=======
-    return peak_yxz.astype(int), peak_intensity
-
-
-def get_local_maxima(
-    image: np.ndarray,
-    se_shifts: np.ndarray,
-    pad_sizes: np.ndarray,
-    consider_yxz: np.ndarray,
-    consider_intensity: np.ndarray,
-) -> np.ndarray:
-    """
-    Finds the local maxima from a given set of pixels to consider.
-
-    Args:
-        image (`(n_y x n_x x n_z) ndarray[float]`): `image` to find spots on.
-        se_shifts (`(image.ndim x n_shifts) ndarray[int]`): y, x, z shifts which indicate neighbourhood about each spot
-            where a local maxima search is carried out.
-        pad_sizes ((image.ndim) ndarray[int]): `pad_sizes[i]` zeroes are added to the image on either end along the
-            `i`th axis. `i=0,1,2` represents y, x and z respectively. This is done so that a spot near the image edge
-            is not wrapped around when a local region is looked at.
-        consider_yxz (`(image.ndim x n_consider) ndarray[int]`): all yxz coordinates where value in image is greater
-            than an intensity threshold.
-        consider_intensity (`[n_consider] ndarray[float]`): value of image at coordinates given by `consider_yxz`.
-
-    Returns:
-        `[n_consider] ndarray[bool]`: whether each point in `consider_yxz` is a local maxima or not.
-    """
-    n_consider = consider_yxz.shape[1]
-    n_shifts = se_shifts.shape[1]
-
-    image = np.pad(image, [(p, p) for p in pad_sizes], mode="constant", constant_values=0)
-    # Local pixel positions of spots must change after padding is added
-    consider_yxz_se_shifted = consider_yxz + pad_sizes[:, np.newaxis]
-    # (image.ndim, n_consider, n_shifts) shape
-    consider_yxz_se_shifted = np.repeat(consider_yxz_se_shifted[..., np.newaxis], se_shifts.shape[1], axis=2)
-    consider_yxz_se_shifted += se_shifts[None].transpose((1, 0, 2))
-    # image.ndim items in tuple of `(n_consider * n_shifts) ndarray[int]`
-    consider_yxz_se_shifted = tuple(consider_yxz_se_shifted.reshape((image.ndim, -1)))
-    consider_intensity = np.repeat(consider_intensity[:, np.newaxis], n_shifts, axis=1)
-    keep = (image[consider_yxz_se_shifted].reshape((n_consider, n_shifts)) <= consider_intensity).all(1)
-
-    return keep
->>>>>>> ef128e8a
+    return peak_yxz.astype(int), peak_intensity