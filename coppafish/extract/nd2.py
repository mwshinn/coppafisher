--- conflicted
+++ resolved
@@ -227,103 +227,6 @@
     # TODO: Remove the obscure dependency for a line.
     nd2_index = numpy_indexed.indices(tile_pos_yx_nd2, tile_pos_yx_npy[tile_ind_npy]).tolist()
     if len(nd2_index) == 1:
-<<<<<<< HEAD
         nd2_index = nd2_index[0]
-=======
-        return nd2_index[0]
-    else:
-        return nd2_index
-    # return np.where(np.sum(tile_pos_yx_nd2 == tile_pos_yx_npy[tile_ind_npy], 1) == 2)[0][0]
-
-
-def get_raw_images(
-    nbp_basic,
-    nbp_file,
-    tiles: List[int],
-    rounds: List[int],
-    channels: List[int],
-    use_z: List[int],
-) -> np.ndarray:
-    """
-    This loads in raw images for the experiment corresponding to the *Notebook*.
-
-    Args:
-        nbp_basic: basic info page of relevant notebook (NotebookPage)
-        nbp_file: File names info page of relevant notebook (NotebookPage)
-        tiles: npy (as opposed to nd2 fov) tile indices to view.
-            For an experiment where the tiles are arranged in a 4 x 3 (ny x nx) grid, tile indices are indicated as
-            below:
-
-            | 2  | 1  | 0  |
-
-            | 5  | 4  | 3  |
-
-            | 8  | 7  | 6  |
-
-            | 11 | 10 | 9  |
-        rounds: Rounds to view.
-        channels: Channels to view.
-        use_z: Which z-planes to load in from raw data.
-
-    Returns:
-        `raw_images` - `[len(tiles) x len(rounds) x len(channels) x n_y x n_x x len(use_z)]` uint16 array.
-        `raw_images[t, r, c]` is the `[n_y x n_x x len(use_z)]` image for tile `tiles[t]`, round `rounds[r]` and channel
-        `channels[c]`.
-    """
-    n_tiles = len(tiles)
-    n_rounds = len(rounds)
-    n_channels = len(channels)
-    n_images = n_rounds * n_tiles * n_channels
-    ny = nbp_basic.tile_sz
-    nx = ny
-    nz = len(use_z)
-
-    raw_images = np.zeros((n_tiles, n_rounds, n_channels, ny, nx, nz), dtype=np.uint16)
-    with tqdm(total=n_images) as pbar:
-        pbar.set_description("Loading in raw data")
-        for r in range(n_rounds):
-            round_dask_array, _ = raw.load_dask(nbp_file, nbp_basic, r=rounds[r])
-            # TODO: Can get rid of these two for loops, when round_dask_array is always a dask array.
-            #  At the moment though, is not dask array when using nd2_reader (On Mac M1).
-            for t in range(n_tiles):
-                for c in range(n_channels):
-                    pbar.set_postfix({"round": rounds[r], "tile": tiles[t], "channel": channels[c]})
-                    (raw_images[t, r, c],) = raw.load_image(
-                        nbp_file, nbp_basic, tiles[t], channels[c], round_dask_array, rounds[r], use_z
-                    )
-                    pbar.update(1)
-    return raw_images
-
-
-def get_bleed_estimates(dye_image: list, dye_names: list, percentiles: list = [80, 90]) -> dict:
-    """
-    Estimate bleed matrix from dye images. Do this by taking in a list of images (one for each dye) and then
-    looking for the top ~ 10% of non-saturated pixels in each image. This gives us many data points to average over,
-    thereby reducing the effect of noise.
-    Args:
-        dye_image: list (n_dyes) of dye images (n_channels x n_pixels)
-        dye_names: list (n_dyes) of dye names
-        percentiles: list (2) of percentiles to use to get the top ~ 10% of pixels
-    Returns:
-        bleed: dict (n_dyes) of bleed estimates (n_channels)
-    """
-    n_dyes = len(dye_image)
-    n_channels = dye_image[0].shape[0]
-    dye_image = np.array(dye_image)
-    dye_image = dye_image.reshape((n_dyes, n_channels, -1))
-    bleed = {}
-    for d in range(n_dyes):
-        # allow for 1 saturated channel as this is likely to be the case for a channel we are not using
-        saturated_channels = np.sum(dye_image[d] == 65_535, axis=0)
-        use = saturated_channels <= 1
-        d_pixels = dye_image[d][:, use]
-        # get approx top 10% of non-saturated pixels as measured by the mean across channels
-        intensity = np.mean(d_pixels, axis=0)
-        intensity_threshold_low, intensity_threshold_high = np.percentile(intensity, percentiles)
-        bright = (intensity > intensity_threshold_low) * (intensity < intensity_threshold_high)
-        # get bleed estimates by averaging across pixels
-        bleed[dye_names[d]] = np.mean(d_pixels[:, bright], axis=1)
->>>>>>> 866b8b05
-
-    return nd2_index
-    # return np.where(np.sum(tile_pos_yx_nd2 == tile_pos_yx_npy[tile_ind_npy], 1) == 2)[0][0]+
+    return nd2_index