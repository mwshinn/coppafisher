--- conflicted
+++ resolved
@@ -401,7 +401,6 @@
         spot_colours = np.zeros((n_use_rounds, n_use_channels, im_diameter[0] * im_diameter[1]))
 
         # get spot colours for each round and channel
-<<<<<<< HEAD
         for r in nb.basic_info.use_rounds:
             spot_colours[r] = base.get_spot_colours_new(
                 nb.filter.images,
@@ -413,18 +412,6 @@
                 channels=nb.basic_info.use_channels,
                 yxz=im_yxz
             )
-=======
-        for r in range(n_use_rounds):
-            spot_colours[r] = spot_colours_base.get_spot_colours_new(nbp_basic=nb.basic_info,
-                                                                     nbp_file=nb.file_names,
-                                                                     nbp_extract=nb.extract,
-                                                                     nbp_register=nb.register,
-                                                                     nbp_register_debug=nb.register_debug,
-                                                                     tile=t,
-                                                                     round=r,
-                                                                     channels=nb.basic_info.use_channels,
-                                                                     yxz=im_yxz)
->>>>>>> c73501cb
         # put round as the last axis to match colour_norm
         spot_colours = spot_colours.transpose(2, 1, 0)
         spot_colours = spot_colours.reshape(im_diameter[0] * im_diameter[1], n_use_channels * n_use_rounds)
