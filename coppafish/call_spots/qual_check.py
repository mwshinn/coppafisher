import numpy as np

from ..omp import base as omp_base
from ..setup.notebook import Notebook
<<<<<<< HEAD


def get_spot_intensity(spot_colors: np.ndarray[float]) -> np.ndarray[float]:
    """
    Finds the max intensity for each imaging round across all imaging channels for each spot.
    Then median of these max round intensities is returned.

    Args:
        spot_colors (`[n_spots x n_rounds x n_channels] ndarray[float]`: spot colors normalised to equalise intensities
            between channels (and rounds).

    Returns:
        `[n_spots] ndarray[float]`: index `s` is the intensity of spot `s`.

    Notes:
        Logic is that we expect spots that are genes to have at least one large intensity value in each round
        so high spot intensity is more indicative of a gene.
    """
    if (spot_colors <= -15_000).sum() > 0:
        log.warn(f"Found spot colors <= -15000")
    # Max over all channels, then median over all rounds
    return np.median(np.max(np.abs(spot_colors), axis=2), axis=1)
=======
>>>>>>> b48af674


def get_intensity_thresh(nb: Notebook) -> float:
    """
    Gets threshold for intensity from parameters in `config file` or Notebook.

    Args:
        nb: Notebook containing at least the `call_spots` page.

    Returns:
        intensity threshold
    """
    if nb.has_page("thresholds"):
        intensity_thresh = nb.thresholds.intensity
    else:
        intensity_thresh = nb.call_spots.abs_intensity_percentile[50]
    return intensity_thresh


def quality_threshold(
    nb: Notebook, method: str = "omp", intensity_thresh: float = 0, score_thresh: float = 0
) -> np.ndarray:
    """
    Indicates which spots pass both the score and intensity quality thresholding.

    Args:
        nb: Notebook containing at least the `ref_spots` page.
        method: `'ref'` or `'omp'` or 'prob' indicating which spots to consider.
        intensity_thresh: Intensity threshold for spots included.
        score_thresh: Score threshold for spots included.

    Returns:
        `bool [n_spots]` indicating which spots pass quality thresholding.

    """
    if method.lower() != "omp" and method.lower() != "anchor" and method.lower() != "prob":
        raise ValueError(f"method must be 'omp', 'prob', or 'anchor' but {method} given.")
    method_omp = method.lower() == "omp"
    method_anchor = method.lower() == "anchor"
    method_prob = method.lower() == "prob"

    # No intensity threshold is available for omp.
    if method_omp:
        score, _ = omp_base.get_all_scores(nb.basic_info, nb.omp)
    elif method_anchor:
        score = nb.call_spots.dot_product_gene_score
    elif method_prob:
        score = np.max(nb.call_spots.gene_probabilities, axis=1)
    if method_omp:
        intensity = np.ones_like(score)
    else:
        intensity = nb.call_spots.intensity
    qual_ok = np.array([score > score_thresh, intensity > intensity_thresh]).all(axis=0)
    return qual_ok<|MERGE_RESOLUTION|>--- conflicted
+++ resolved
@@ -2,31 +2,6 @@
 
 from ..omp import base as omp_base
 from ..setup.notebook import Notebook
-<<<<<<< HEAD
-
-
-def get_spot_intensity(spot_colors: np.ndarray[float]) -> np.ndarray[float]:
-    """
-    Finds the max intensity for each imaging round across all imaging channels for each spot.
-    Then median of these max round intensities is returned.
-
-    Args:
-        spot_colors (`[n_spots x n_rounds x n_channels] ndarray[float]`: spot colors normalised to equalise intensities
-            between channels (and rounds).
-
-    Returns:
-        `[n_spots] ndarray[float]`: index `s` is the intensity of spot `s`.
-
-    Notes:
-        Logic is that we expect spots that are genes to have at least one large intensity value in each round
-        so high spot intensity is more indicative of a gene.
-    """
-    if (spot_colors <= -15_000).sum() > 0:
-        log.warn(f"Found spot colors <= -15000")
-    # Max over all channels, then median over all rounds
-    return np.median(np.max(np.abs(spot_colors), axis=2), axis=1)
-=======
->>>>>>> b48af674
 
 
 def get_intensity_thresh(nb: Notebook) -> float:
