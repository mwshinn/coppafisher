--- conflicted
+++ resolved
@@ -9,14 +9,8 @@
 from tqdm import tqdm
 from sklearn.linear_model import HuberRegressor
 from typing import Optional, Tuple
-<<<<<<< HEAD
-
 from .. import logging
-from . import preprocessing
-=======
-from . import preprocessing
 from .. import utils
->>>>>>> 2eee1963
 
 
 def find_shift_array(subvol_base, subvol_target, position, r_threshold):
@@ -952,10 +946,6 @@
         - `error` - Average distance between neighbours below `neighb_dist_thresh`.
         - `is_converged` - `False` if max iterations reached before transform converged.
     """
-<<<<<<< HEAD
-    # ? Is this function needed or is it copying similar knowledge used in other functions? Is used in a ICP plot only
-=======
->>>>>>> 2eee1963
     spot_yxz_base = (spot_yxz_base - tile_centre) * [1, 1, z_scale_base]
     spot_yxz_transform = (spot_yxz_transform - tile_centre) * [1, 1, z_scale_transform]
     tree_transform = scipy.spatial.KDTree(spot_yxz_transform)
