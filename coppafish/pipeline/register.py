--- conflicted
+++ resolved
@@ -60,20 +60,6 @@
     nbp.revision_hash = system.get_git_revision_hash()
     use_tiles, use_rounds, use_channels = nbp_basic.use_tiles, nbp_basic.use_rounds, nbp_basic.use_channels
     n_tiles, n_rounds, n_channels = nbp_basic.n_tiles, nbp_basic.n_rounds, nbp_basic.n_channels
-<<<<<<< HEAD
-    round_registration_channel = nbp_basic.dapi_channel
-    # Initialise variables for ICP step
-    if nbp_basic.is_3d:
-        neighb_dist_thresh = config["neighb_dist_thresh_3d"]
-    else:
-        neighb_dist_thresh = config["neighb_dist_thresh_2d"]
-
-    # Load in registration data from previous runs of the software
-    registration_data = preprocessing.load_reg_data(nbp_file, nbp_basic, config)
-
-    # Part 1: Initial affine transform
-    # Start with channel registration
-=======
     # Initialise variable for ICP step
     neighb_dist_thresh = config["neighb_dist_thresh"]
 
@@ -81,7 +67,6 @@
     registration_data = preprocessing.load_reg_data(nbp_file, nbp_basic)
 
     # Part 1: Channel registration
->>>>>>> af69c147
     if registration_data["channel_registration"]["transform"].max() == 0:
         print("Running channel registration")
         if not nbp_basic.channel_camera:
@@ -100,73 +85,7 @@
         # Now loop through all channels and set the channel transform to its cam transform
         for c in use_channels:
             cam_idx = cameras.index(nbp_basic.channel_camera[c])
-<<<<<<< HEAD
-            registration_data["channel_registration"]["transform"][c] = cam_transform[cam_idx]
-        # Save the data to file
-        with open(os.path.join(nbp_file.output_dir, "registration_data.pkl"), "wb") as f:
-            pickle.dump(registration_data, f)
-
-    # round registration
-    for t in tqdm(use_tiles, desc="Running round registration", total=len(use_tiles)):
-        # Load in the anchor image and the round images. Note that here anchor means anchor round, not necessarily
-        # anchor channel
-        anchor_image = preprocessing.yxz_to_zyx(
-            tiles_io.load_image(
-                nbp_file,
-                nbp_basic,
-                nbp_extract.file_type,
-                t=t,
-                r=nbp_basic.anchor_round,
-                c=round_registration_channel,
-                apply_shift=False,
-            )
-        )
-        use_rounds = nbp_basic.use_rounds + [nbp_basic.pre_seq_round] * nbp_basic.use_preseq
-        completed_rounds = [r for r in use_rounds if
-                            registration_data["round_registration"]["shift_corr"][t, r].max() > 0]
-        remaining_rounds = [r for r in use_rounds if r not in completed_rounds]
-        round_image = []
-        for r in remaining_rounds:
-            round_image.append(
-                preprocessing.yxz_to_zyx(
-                    tiles_io.load_image(
-                        nbp_file,
-                        nbp_basic,
-                        nbp_extract.file_type,
-                        t=t,
-                        r=r,
-                        c=round_registration_channel,
-                        suffix="_raw" if r == nbp_basic.pre_seq_round else "",
-                        apply_shift=False,
-                    ),
-                )
-            )
-
-        register_base.round_registration(
-            anchor_image=anchor_image, round_image=round_image, t=t, round_ind=remaining_rounds, config=config,
-            registration_data=registration_data,
-            save_path=os.path.join(nbp_file.output_dir, "registration_data.pkl")
-        )
-
-    # Part 2: Regularisation
-    registration_data = register_base.regularise_transforms(
-        registration_data=registration_data,
-        tile_origin=np.roll(tile_origin, 1, axis=1),
-        residual_threshold=config["residual_thresh"],
-        use_tiles=nbp_basic.use_tiles,
-        use_rounds=nbp_basic.use_rounds + [nbp_basic.pre_seq_round] * nbp_basic.use_preseq,
-    )
-
-    # Now combine all of these into single sub-vol transform array via composition
-    for t, r, c in itertools.product(
-        use_tiles, nbp_basic.use_rounds + [nbp_basic.pre_seq_round] * nbp_basic.use_preseq, use_channels
-    ):
-        registration_data["initial_transform"][t, r, c] = preprocessing.zyx_to_yxz_affine(
-            preprocessing.compose_affine(
-                registration_data["channel_registration"]["transform"][c],
-                registration_data["round_registration"]["transform"][t, r],
-            )
-=======
+
             registration_data["channel_registration"]["transform"][c] = (
                 preprocessing.zyx_to_yxz_affine(A=cam_transform[cam_idx]))
 
@@ -181,7 +100,6 @@
             t=t,
             r=nbp_basic.anchor_round,
             c=nbp_basic.dapi_channel,
->>>>>>> af69c147
         )
         use_rounds = nbp_basic.use_rounds + [nbp_basic.pre_seq_round] * nbp_basic.use_preseq
         for r in tqdm(use_rounds, desc='Round', total=len(use_rounds)):
@@ -261,18 +179,7 @@
     nbp.flow_dir = os.path.join(nbp_file.output_dir, "flow")
     nbp.icp_correction = registration_data["icp"]["transform"]
 
-<<<<<<< HEAD
-    # Add round statistics to debugging page.
-    nbp_debug.position = registration_data["round_registration"]["position"]
-    nbp_debug.round_shift = registration_data["round_registration"]["shift"]
-    nbp_debug.round_shift_corr = registration_data["round_registration"]["shift_corr"]
-    nbp_debug.round_transform_raw = registration_data["round_registration"]["transform_raw"]
-
-    # Now add the ICP statistics
-    nbp_debug.mse = registration_data["icp"]["mse"]
-=======
     nbp_debug.channel_transform_initial = registration_data["channel_registration"]["transform"]
->>>>>>> af69c147
     nbp_debug.n_matches = registration_data["icp"]["n_matches"]
     nbp_debug.mse = registration_data["icp"]["mse"]
     nbp_debug.converged = registration_data["icp"]["converged"]
@@ -281,7 +188,6 @@
     if nbp_basic.use_preseq and registration_data['blur'] is False:
         if pre_seq_blur_radius is None:
             pre_seq_blur_radius = 3
-<<<<<<< HEAD
         for t, c in tqdm(itertools.product(use_tiles, use_channels), desc="Blurring pre-seq images",
                          total=len(use_tiles) * len(use_channels)):
             image_preseq = tiles_io.load_image(
@@ -306,15 +212,6 @@
     # Save registration data externally
     with open(os.path.join(nbp_file.output_dir, "registration_data.pkl"), "wb") as f:
         pickle.dump(registration_data, f)
-=======
-        for t, c in tqdm(itertools.product(use_tiles, use_channels), total=len(use_tiles) * len(use_channels),
-                         desc="Blurring pre-seq round images"):
-            image_preseq = tiles_io.load_image(
-                nbp_file, nbp_basic, nbp_extract.file_type, t=t, r=nbp_basic.pre_seq_round, c=c, suffix="_raw")
-            image_preseq = scipy.ndimage.gaussian_filter(image_preseq, pre_seq_blur_radius)
-            tiles_io.save_image(
-                nbp_file, nbp_basic, nbp_extract.file_type, image_preseq, t=t, r=nbp_basic.pre_seq_round, c=c)
->>>>>>> af69c147
 
     # Load in the middle z-planes of each tile and compute the scale factors to be used when removing background
     # fluorescence
@@ -322,48 +219,14 @@
         bg_scale = np.zeros((n_tiles, n_rounds, n_channels))
         r_pre = nbp_basic.pre_seq_round
         use_rounds = nbp_basic.use_rounds
-<<<<<<< HEAD
-        mid_z = nbp_basic.use_z[len(nbp_basic.use_z) // 2]
-        # exclude channels 23 and 27 from bg subtraction as they are over comprensated by the bg scale due to not having
-        # very much background fluorescence
-        use_channels = nbp_basic.use_channels[:-2]
-=======
         mid_z = len(nbp_basic.use_z) // 2
         pixels_anchor = spot_colors.all_pixel_yxz(y_size=nbp_basic.tile_sz, x_size=nbp_basic.tile_sz, z_planes=[mid_z])
->>>>>>> af69c147
+
         for t, c in tqdm(
             itertools.product(use_tiles, use_channels),
             desc="Computing background scale factors",
             total=len(use_tiles) * len(use_channels),
         ):
-<<<<<<< HEAD
-            # load in pre-seq round
-            inv_transform_pre = preprocessing.invert_affine(preprocessing.yxz_to_zyx_affine(transform[t, r_pre, c]))
-            z_scale_pre = inv_transform_pre[0, 0]
-            z_shift_pre = inv_transform_pre[0, 3]
-            # this is the z-coordinate of the middle z-plane in the pre-seq round (assuming that the transform is
-            # approximately diagonal)
-            mid_z_pre = (mid_z - z_shift_pre) / z_scale_pre
-            mid_z_pre = int(np.clip(mid_z_pre, a_min=0, a_max=len(nbp_basic.use_z) - 1))
-            yxz = [None, None, mid_z_pre]
-            image_preseq = tiles_io.load_image(nbp_file, nbp_basic, nbp_extract.file_type, t=t, r=r_pre, c=c, yxz=yxz,
-                                               apply_shift=True)
-            # we have to use the inverse transform to use scipy.ndimage.affine_transform
-            image_preseq = scipy.ndimage.affine_transform(image_preseq, inv_transform_pre[1:, 1:])
-            for r in use_rounds:
-                inv_transform_seq = preprocessing.invert_affine(preprocessing.yxz_to_zyx_affine(transform[t, r, c]))
-                z_scale_seq = inv_transform_seq[0, 0]
-                z_shift_seq = inv_transform_seq[0, 3]
-                mid_z_seq = (mid_z - z_shift_seq) / z_scale_seq
-                mid_z_seq = int(np.clip(mid_z_seq, a_min=0, a_max=len(nbp_basic.use_z) - 1))
-                yxz = [None, None, mid_z_seq]
-                image_seq = tiles_io.load_image(nbp_file, nbp_basic, nbp_extract.file_type, t=t, r=r, c=c, yxz=yxz,
-                                                apply_shift=True)
-                # we have to load in inverse transform to use scipy.ndimage.affine_transform
-                image_seq = scipy.ndimage.affine_transform(image_seq, inv_transform_seq[1:, 1:])
-                # Now compute the scale factor
-                bg_scale[t, r, c] = register_base.brightness_scale(image_preseq, image_seq, 99)[0]
-=======
             flow_t_pre = np.load(os.path.join(nbp.flow_dir, "smooth", f"t{t}_r{r_pre}.npy"), mmap_mode='r')
             pixels_pre, in_range_pre = spot_colors.apply_transform(yxz=pixels_anchor, flow=flow_t_pre,
                                                                    icp_correction=nbp.icp_correction[t, r_pre, c],
@@ -383,7 +246,6 @@
                 im_pre, im_r = im_pre[bright * positive], im_r[bright * positive]
                 bg_scale[t, r, c] = np.linalg.lstsq(im_pre[:, None], im_r, rcond=None)[0]
 
->>>>>>> af69c147
         # Now add the bg_scale to the nbp_filter page. To do this we need to delete the bg_scale attribute.
         nbp_filter.finalized = False
         del nbp_filter.bg_scale
