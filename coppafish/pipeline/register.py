--- conflicted
+++ resolved
@@ -61,39 +61,14 @@
     nbp.revision_hash = system.get_software_hash()
     use_tiles, use_rounds, use_channels = nbp_basic.use_tiles, nbp_basic.use_rounds, nbp_basic.use_channels
     n_tiles, n_rounds, n_channels = nbp_basic.n_tiles, nbp_basic.n_rounds, nbp_basic.n_channels
-<<<<<<< HEAD
-    round_registration_channel = config["round_registration_channel"]
-    if round_registration_channel is None:
-        round_registration_channel = nbp_basic.anchor_channel
-    # Initialise variables for ICP step
-    icp_dist_thresh_yx = config["icp_dist_thresh_yx"]
-    if nbp_basic.is_3d:
-        if config["icp_dist_thresh_z"] is None:
-            config["icp_dist_thresh_z"] = float(
-                maths.ceil(icp_dist_thresh_yx * nbp_basic.pixel_size_xy / nbp_basic.pixel_size_z)
-            )
-        icp_dist_thresh_z = config["icp_dist_thresh_z"]
-        logging.debug(f"{icp_dist_thresh_z=}")
-        if icp_dist_thresh_z > icp_dist_thresh_yx:
-            logging.warn(f"neighb_dist_thresh_z is set larger than neighb_dist_thresh_yx in the register config")
-=======
     # Initialise variable for ICP step
     neighb_dist_thresh_yx = config["neighb_dist_thresh_yx"]
     neighb_dist_thresh_z = config["neighb_dist_thresh_z"]
->>>>>>> ef128e8a
 
     # Load in registration data from previous runs of the software
     registration_data = preprocessing.load_reg_data(nbp_file, nbp_basic)
 
-<<<<<<< HEAD
-    # Part 1: Initial affine transform
-    # Start with channel registration
-    logging.debug("Compute channel transforms started")
-    pbar = tqdm(total=len(uncompleted_tiles))
-    pbar.set_description(f"Running initial channel registration")
-=======
     # Part 1: Channel registration
->>>>>>> ef128e8a
     if registration_data["channel_registration"]["transform"].max() == 0:
         print("Running channel registration")
         if not nbp_basic.channel_camera:
@@ -112,100 +87,6 @@
         # Now loop through all channels and set the channel transform to its cam transform
         for c in use_channels:
             cam_idx = cameras.index(nbp_basic.channel_camera[c])
-<<<<<<< HEAD
-            registration_data["channel_registration"]["transform"][c] = cam_transform[cam_idx]
-    logging.debug("Compute channel transforms complete")
-
-    # round registration
-    logging.debug("Compute round transforms started")
-    with tqdm(total=len(uncompleted_tiles)) as pbar:
-        pbar.set_description(f"Running initial round registration on all tiles")
-        for t in uncompleted_tiles:
-            # Load in the anchor image and the round images. Note that here anchor means anchor round, not necessarily
-            # anchor channel
-            use_dapi = round_registration_channel == nbp_basic.dapi_channel
-            anchor_image = preprocessing.yxz_to_zyx(
-                tiles_io.load_image(
-                    nbp_file,
-                    nbp_basic,
-                    nbp_extract.file_type,
-                    t=t,
-                    r=nbp_basic.anchor_round,
-                    c=round_registration_channel,
-                    apply_shift=True,
-                )
-            )
-            use_rounds = nbp_basic.use_rounds + [nbp_basic.pre_seq_round] * nbp_basic.use_preseq
-            # split the rounds into two chunks, as we can't fit all of them into memory at once
-            round_chunks = [use_rounds[: len(use_rounds) // 2], use_rounds[len(use_rounds) // 2 :]]
-            for round_chunk in round_chunks:
-                round_image = []
-                for r in round_chunk:
-                    if not (use_dapi and r == nbp_basic.anchor_round):
-                        round_image.append(
-                            preprocessing.yxz_to_zyx(
-                                tiles_io.load_image(
-                                    nbp_file,
-                                    nbp_basic,
-                                    nbp_extract.file_type,
-                                    t=t,
-                                    r=r,
-                                    c=round_registration_channel,
-                                    suffix="_raw" if r == nbp_basic.pre_seq_round else "",
-                                )
-                            )
-                        )
-                    else:
-                        round_image.append(
-                            preprocessing.yxz_to_zyx(
-                                tiles_io.load_image(
-                                    nbp_file,
-                                    nbp_basic,
-                                    nbp_extract.file_type,
-                                    t=t,
-                                    r=r,
-                                    c=round_registration_channel,
-                                    suffix="_raw" if r == nbp_basic.pre_seq_round else "",
-                                ),
-                            )
-                        )
-                round_reg_data = register_base.round_registration(
-                    anchor_image=anchor_image, round_image=round_image, config=config
-                )
-                # Now save the data
-                registration_data["round_registration"]["transform_raw"][t, round_chunk] = round_reg_data["transform"]
-                registration_data["round_registration"]["shift"][t, round_chunk] = round_reg_data["shift"]
-                registration_data["round_registration"]["shift_corr"][t, round_chunk] = round_reg_data["shift_corr"]
-                registration_data["round_registration"]["position"][t, round_chunk] = round_reg_data["position"]
-            # Now append anchor info and tile number to the registration data, then save to file
-            registration_data["round_registration"]["tiles_completed"].append(t)
-            # Save the data to file
-            with open(os.path.join(nbp_file.output_dir, "registration_data.pkl"), "wb") as f:
-                pickle.dump(registration_data, f)
-            pbar.update()
-    logging.debug("Compute round transforms complete")
-
-    # Part 2: Regularisation
-    logging.info("Regularising transforms")
-    registration_data = register_base.regularise_transforms(
-        registration_data=registration_data,
-        tile_origin=np.roll(tile_origin, 1, axis=1),
-        residual_threshold=config["residual_thresh"],
-        use_tiles=nbp_basic.use_tiles,
-        use_rounds=nbp_basic.use_rounds + [nbp_basic.pre_seq_round] * nbp_basic.use_preseq,
-    )
-
-    # Now combine all of these into single sub-vol transform array via composition
-    logging.info("Combining sub-volume transforms")
-    for t, r, c in itertools.product(
-        use_tiles, nbp_basic.use_rounds + [nbp_basic.pre_seq_round] * nbp_basic.use_preseq, use_channels
-    ):
-        registration_data["initial_transform"][t, r, c] = preprocessing.zyx_to_yxz_affine(
-            preprocessing.compose_affine(
-                registration_data["channel_registration"]["transform"][c],
-                registration_data["round_registration"]["transform"][t, r],
-            )
-=======
 
             registration_data["channel_registration"]["transform"][c] = (
                 preprocessing.zyx_to_yxz_affine(A=cam_transform[cam_idx]))
@@ -221,7 +102,6 @@
             t=t,
             r=nbp_basic.anchor_round,
             c=nbp_basic.dapi_channel,
->>>>>>> ef128e8a
         )
         use_rounds = nbp_basic.use_rounds + [nbp_basic.pre_seq_round] * nbp_basic.use_preseq
         for r in tqdm(use_rounds, desc='Round', total=len(use_rounds)):
@@ -300,33 +180,6 @@
                     n_iters=config["icp_max_iter"],
                     robust=False,
                 )
-<<<<<<< HEAD
-                for r, c in itertools.product(
-                    nbp_basic.use_rounds + [nbp_basic.pre_seq_round] * nbp_basic.use_preseq, use_channels
-                ):
-                    pbar.set_postfix({"Tile": t, "Round": r, "Channel": c})
-                    # Only do ICP on non-degenerate tiles with more than ~ 100 spots, otherwise just use the
-                    # starting transform
-                    if nbp_find_spots.spot_no[t, r, c] < config["icp_min_spots"] and r in use_rounds:
-                        logging.warn(
-                            f"Tile {t}, round {r}, channel {c} has too few spots to run ICP. Using initial transform"
-                            f" instead."
-                        )
-                        icp_transform[t, r, c] = registration_data["initial_transform"][t, r, c]
-                        continue
-                    imaging_spots_trc = find_spots.spot_yxz(nbp_find_spots.spot_yxz, t, r, c, nbp_find_spots.spot_no)
-                    icp_transform[t, r, c], n_matches[t, r, c], mse[t, r, c], converged[t, r, c] = register_base.icp(
-                        yxz_base=ref_spots_t,
-                        yxz_target=imaging_spots_trc,
-                        dist_thresh_yx=icp_dist_thresh_yx,
-                        dist_thresh_z=icp_dist_thresh_z,
-                        start_transform=registration_data["initial_transform"][t, r, c],
-                        n_iters=config["icp_max_iter"],
-                        robust=False,
-                    )
-                    pbar.update()
-        # Save ICP data
-=======
                 print('Tile:', t, 'Round:', r, 'Converged:', converged_round[t, r])
             # don't do icp for the pre-seq round as we will not have spots in the anchor channel
             round_correction[t, -1] = np.eye(4, 3)
@@ -378,7 +231,6 @@
             channel_correction_matrix = np.hstack((channel_correction[t, c], np.array([0, 0, 0, 1])[:, None]))
             icp_correction[t, r, c] = (round_correction_matrix @ channel_correction_matrix)[:, :3]
 
->>>>>>> ef128e8a
         registration_data["icp"] = {
             "icp_correction": icp_correction,
             "round_correction": round_correction,
@@ -409,20 +261,11 @@
     nbp_debug.converged_channel = registration_data["icp"]["converged_channel"]
 
     # first, let us blur the pre-seq round images
-<<<<<<< HEAD
-    logging.info("Blurring presequence round images")
-    if nbp_basic.use_preseq:
-        if pre_seq_blur_radius is None:
-            pre_seq_blur_radius = 3
-        has_dapi = nbp_basic.dapi_channel is not None
-        for t, c in itertools.product(use_tiles, use_channels + has_dapi * [nbp_basic.dapi_channel]):
-=======
     if nbp_basic.use_preseq and registration_data['blur'] is False:
         if pre_seq_blur_radius is None:
             pre_seq_blur_radius = 3
         for t, c in tqdm(itertools.product(use_tiles, use_channels), desc="Blurring pre-seq images",
                          total=len(use_tiles) * len(use_channels)):
->>>>>>> ef128e8a
             image_preseq = tiles_io.load_image(
                 nbp_file, nbp_basic, nbp_extract.file_type, t=t, r=nbp_basic.pre_seq_round, c=c, suffix="_raw",
                 apply_shift=True,
@@ -461,34 +304,6 @@
             desc="Computing background scale factors",
             total=len(use_tiles) * len(use_channels),
         ):
-<<<<<<< HEAD
-            # load in pre-seq round
-            transform_pre = preprocessing.invert_affine(preprocessing.yxz_to_zyx_affine(transform[t, r_pre, c]))
-            z_scale_pre = transform_pre[0, 0]
-            z_shift_pre = transform_pre[0, 3]
-            mid_z_pre = int(np.clip((mid_z - z_shift_pre) / z_scale_pre, 0, len(nbp_basic.use_z) - 1))
-            yxz = [None, None, mid_z_pre]
-            image_preseq = tiles_io.load_image(nbp_file, nbp_basic, nbp_extract.file_type, t=t, r=r_pre, c=c, yxz=yxz)
-            image_preseq = image_preseq.astype(np.float32)
-            # we have to load in inverse transform to use scipy.ndimage.affine_transform
-            inv_transform_pre_yx = preprocessing.yxz_to_zyx_affine(transform[t, r_pre, c])[1:, 1:]
-            image_preseq = scipy.ndimage.affine_transform(image_preseq, inv_transform_pre_yx)
-            for r in use_rounds:
-                transform_seq = preprocessing.invert_affine(preprocessing.yxz_to_zyx_affine(transform[t, r, c]))
-                z_scale_seq = transform_seq[0, 0]
-                z_shift_seq = transform_seq[0, 3]
-                mid_z_seq = int(np.clip((mid_z - z_shift_seq) / z_scale_seq, 0, len(nbp_basic.use_z) - 1))
-                yxz = [None, None, mid_z_seq]
-                image_seq = tiles_io.load_image(nbp_file, nbp_basic, nbp_extract.file_type, t=t, r=r, c=c, yxz=yxz)
-                image_seq = image_seq.astype(np.float32)
-                # we have to load in inverse transform to use scipy.ndimage.affine_transform
-                inv_transform_seq_yx = preprocessing.yxz_to_zyx_affine(transform[t, r, c])[1:, 1:]
-                image_seq = scipy.ndimage.affine_transform(image_seq, inv_transform_seq_yx)
-                # Now compute the scale factor
-                bg_scale[t, r, c] = register_base.brightness_scale(image_preseq, image_seq, 99)[0]
-                if bg_scale[t, r, c] < 0:
-                    logging.warn(f"Background scale for {t=}, {r=}, {c=} is negative")
-=======
             flow_t_pre = np.load(os.path.join(nbp.flow_dir, "smooth", f"t{t}_r{r_pre}.npy"), mmap_mode='r')
             pixels_pre, in_range_pre = spot_colors.apply_transform(yxz=pixels_anchor, flow=flow_t_pre,
                                                                    icp_correction=nbp.icp_correction[t, r_pre, c],
@@ -508,7 +323,6 @@
                 im_pre, im_r = im_pre[bright * positive], im_r[bright * positive]
                 bg_scale[t, r, c] = np.linalg.lstsq(im_pre[:, None], im_r, rcond=None)[0]
 
->>>>>>> ef128e8a
         # Now add the bg_scale to the nbp_filter page. To do this we need to delete the bg_scale attribute.
         nbp_filter.finalized = False
         del nbp_filter.bg_scale
