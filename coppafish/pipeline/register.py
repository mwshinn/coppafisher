--- conflicted
+++ resolved
@@ -131,31 +131,6 @@
     # Part 3: ICP
     if "icp" not in registration_data.keys():
         # Initialise variables for ICP step
-<<<<<<< HEAD
-        icp_transform = np.zeros((n_tiles, n_rounds + nbp_basic.use_anchor + nbp_basic.use_preseq, n_channels, 4, 3))
-        n_matches = np.zeros(
-            (n_tiles, n_rounds + nbp_basic.use_anchor + nbp_basic.use_preseq, n_channels, config["icp_max_iter"])
-        )
-        mse = np.zeros(
-            (n_tiles, n_rounds + nbp_basic.use_anchor + nbp_basic.use_preseq, n_channels, config["icp_max_iter"])
-        )
-        converged = np.zeros((n_tiles, n_rounds + nbp_basic.use_anchor + nbp_basic.use_preseq, n_channels), dtype=bool)
-        # Create a progress bar for the ICP step
-        with tqdm(total=len(use_tiles) * len(use_rounds) * len(use_channels)) as pbar:
-            pbar.set_description(f"Running ICP")
-            for t in use_tiles:
-                ref_spots_t = find_spots.spot_yxz(
-                    nbp_find_spots.spot_yxz, t, nbp_basic.anchor_round, nbp_basic.anchor_channel, nbp_find_spots.spot_no
-                )
-                for r, c in itertools.product(
-                    nbp_basic.use_rounds + [nbp_basic.pre_seq_round] * nbp_basic.use_preseq, use_channels
-                ):
-                    pbar.set_postfix({"Tile": t, "Round": r, "Channel": c})
-                    # Only do ICP on non-degenerate tiles with more than ~ 100 spots, otherwise just use the
-                    # starting transform
-                    if nbp_find_spots.spot_no[t, r, c] < config["icp_min_spots"] and r in use_rounds:
-                        logging.warn(
-=======
         n_rounds += nbp_basic.use_preseq + nbp_basic.use_anchor
         icp_correction = np.zeros((n_tiles, n_rounds, n_channels, 4, 3))
         n_matches = np.zeros((n_tiles, n_rounds, n_channels, config["icp_max_iter"]))
@@ -176,7 +151,6 @@
                     # Only do ICP on non-degenerate tiles with more than ~ 100 spots
                     if nbp_find_spots.spot_no[t, r, c] < config["icp_min_spots"]:
                         print(
->>>>>>> 2eee1963
                             f"Tile {t}, round {r}, channel {c} has too few spots to run ICP. Using initial transform"
                             f" instead."
                         )
@@ -213,19 +187,7 @@
     nbp_debug.converged = registration_data["icp"]["converged"]
 
     # first, let us blur the pre-seq round images
-<<<<<<< HEAD
-    if nbp_basic.use_preseq:
-        if pre_seq_blur_radius is None:
-            pre_seq_blur_radius = 3
-        for t, c in itertools.product(use_tiles, use_channels):
-            image_preseq = tiles_io.load_image(
-                nbp_file, nbp_basic, nbp_extract.file_type, t=t, r=nbp_basic.pre_seq_round, c=c, suffix="_raw"
-            )
-            image_preseq = scipy.ndimage.gaussian_filter(image_preseq, pre_seq_blur_radius)
-            tiles_io.save_image(
-                nbp_file, nbp_basic, nbp_extract.file_type, image_preseq, t=t, r=nbp_basic.pre_seq_round, c=c
-            )
-=======
+
     # if nbp_basic.use_preseq:
     #     if pre_seq_blur_radius is None:
     #         pre_seq_blur_radius = 3
@@ -236,7 +198,6 @@
     #         image_preseq = scipy.ndimage.gaussian_filter(image_preseq, pre_seq_blur_radius)
     #         tiles_io.save_image(
     #             nbp_file, nbp_basic, nbp_extract.file_type, image_preseq, t=t, r=nbp_basic.pre_seq_round, c=c)
->>>>>>> 2eee1963
 
     # Load in the middle z-planes of each tile and compute the scale factors to be used when removing background
     # fluorescence
