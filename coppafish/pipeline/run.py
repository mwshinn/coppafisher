--- conflicted
+++ resolved
@@ -1,20 +1,7 @@
 import os
 from typing import Tuple
 
-<<<<<<< HEAD
-from . import basic_info
-from . import extract_run
-from . import filter_run
-from . import find_spots
-from . import register
-from . import stitch
-from . import get_reference_spots
-from . import call_reference_spots
-from . import omp_torch
 from .. import log
-=======
-from .. import log, setup
->>>>>>> b48af674
 from ..compatibility import base as utils_version
 from ..find_spots import check_spots
 from ..pdf.base import BuildPDF
@@ -24,7 +11,6 @@
 from ..setup.notebook_page import NotebookPage
 from ..utils import system as utils_system
 from ..utils import tiles_io as utils_tiles_io
-from ..utils import warnings as utils_warnings
 from . import (
     basic_info,
     call_reference_spots,
@@ -97,29 +83,21 @@
         )
         nb += nbp
     log.error_catch(BuildPDF, nb, nbp_file)
-<<<<<<< HEAD
-
     if not nb.has_page("omp"):
-        nbp = omp_torch.run_omp(
-            config["omp"], nbp_file, nb.basic_info, nb.extract, nb.filter, nb.register, nb.stitch, nb.call_spots
+        nbp = log.error_catch(
+            omp_torch.run_omp,
+            config["omp"],
+            nbp_file,
+            nb.basic_info,
+            nb.extract,
+            nb.filter,
+            nb.register,
+            nb.stitch,
+            nb.call_spots,
         )
         nb += nbp
     log.error_catch(BuildPDF, nb, nbp_file)
-
-    # Check for redundant config parameters that have not been accessed during the pipeline.
-    for section in config.sections:
-        redundant_params = section.list_redundant_params()
-        if len(redundant_params) == 0:
-            continue
-        log.warn(f"Config parameter(s) {redundant_params} in section {section.name} were not accessed")
-
     log.info(f"Pipeline complete", force_email=True, notify=config["notifications"]["notify_on_completion"])
-
-=======
-    log.error_catch(run_omp, nb, nbp_file)
-    log.error_catch(BuildPDF, nb, nbp_file)
-    log.info(f"Pipeline complete", force_email=True)
->>>>>>> b48af674
     return nb
 
 
