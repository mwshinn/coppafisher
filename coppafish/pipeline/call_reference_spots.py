--- conflicted
+++ resolved
@@ -1,19 +1,15 @@
 import numpy as np
 import warnings
 from typing import Tuple
+from tqdm import tqdm
+from itertools import product
 
 from ..setup.notebook import NotebookPage
 from .. import call_spots
 from .. import spot_colors
 from .. import utils
-<<<<<<< HEAD
 from ..extract import scale
 from ..call_spots import get_spot_intensity
-=======
-from .. import scale
->>>>>>> 2f281466
-from tqdm import tqdm
-from itertools import product
 
 
 def call_reference_spots(config: dict, nbp_file: NotebookPage, nbp_basic: NotebookPage,
@@ -246,11 +242,7 @@
     nbp.gene_efficiency = gene_efficiency
 
     # Extract abs intensity percentile
-<<<<<<< HEAD
-    central_tile = scale.central_tile(nbp_basic.tilepos_yx, nbp_basic.use_tiles)
-=======
     central_tile = scale.base.central_tile(nbp_basic.tilepos_yx, nbp_basic.use_tiles)
->>>>>>> 2f281466
     if nbp_basic.is_3d:
         mid_z = int(nbp_basic.use_z[0] + (nbp_basic.use_z[-1] - nbp_basic.use_z[0]) // 2)
     else:
@@ -258,11 +250,7 @@
     pixel_colors = spot_colors.get_spot_colors(spot_colors.all_pixel_yxz(nbp_basic.tile_sz, nbp_basic.tile_sz, mid_z),
                                                central_tile, transform, nbp_file, nbp_basic, nbp_extract,
                                                return_in_bounds=True)[0]
-<<<<<<< HEAD
-    pixel_intensity = get_spot_intensity(np.abs(pixel_colors) / colour_norm_factor[central_tile])
-=======
     pixel_intensity = call_spots.get_spot_intensity(np.abs(pixel_colors) / colour_norm_factor[central_tile])
->>>>>>> 2f281466
     nbp.abs_intensity_percentile = np.percentile(pixel_intensity, np.arange(1, 101))
 
     return nbp, nbp_ref_spots