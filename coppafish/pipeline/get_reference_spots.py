import numpy as np
<<<<<<< HEAD
=======

try:
    import jax.numpy as jnp
except ImportError:
    import numpy as jnp
>>>>>>> af69c147
from ..spot_colors import base as spot_colors_base
from ..call_spots import base as call_spots_base
from .. import find_spots as fs
from .. import utils, logging
from ..setup.notebook import NotebookPage


def get_reference_spots(
    nbp_file: NotebookPage,
    nbp_basic: NotebookPage,
    nbp_find_spots: NotebookPage,
    nbp_extract: NotebookPage,
    nbp_filter: NotebookPage,
    tile_origin: np.ndarray,
    icp_correction: np.ndarray,
) -> NotebookPage:
    """
    This takes each spot found on the reference round/channel and computes the corresponding intensity
    in each of the imaging rounds/channels.

    See `'ref_spots'` section of `notebook_comments.json` file
    for description of the variables in the page.
    The following variables:

    * `gene_no`
    * `score`
    * `score_diff`
    * `intensity`

    will be set to `None` so the page can be added to a *Notebook*. `call_reference_spots` should then be run
    to give their actual values. This is so if there is an error in `call_reference_spots`,
    `get_reference_spots` won't have to be re-run.

    Args:
        nbp_file: `file_names` notebook page.
        nbp_basic: `basic_info` notebook page.
        nbp_find_spots: 'find_spots' notebook page.
            Here we will use find_spots, spot_no and isolated_spots variables from this page
        nbp_extract: `extract` notebook page.
        nbp_filter: `filter` notebook page.
        tile_origin: `float [n_tiles x 3]`.
            `tile_origin[t,:]` is the bottom left yxz coordinate of tile `t`.
            yx coordinates in `yx_pixels` and z coordinate in `z_pixels`.
            This is saved in the `stitch` notebook page i.e. `nb.stitch.tile_origin`.
        icp_correction: `float [n_tiles x n_rounds x n_channels x 4 x 3]`.

    Returns:
        `NotebookPage[ref_spots]` - Page containing intensity of each reference spot on each imaging round/channel.
    """
    # We create a notebook page for ref_spots which stores information like local coords, isolated info, tile_no of each
    # spot and much more.
    nbp = NotebookPage("ref_spots")
    nbp.software_version = utils.system.get_software_version()
    nbp.revision_hash = utils.system.get_git_revision_hash()
    # The code is going to loop through all tiles, as we expect some anchor spots on each tile but r and c should stay
    # fixed as the value of the reference round and reference channel
    r = nbp_basic.anchor_round
    c = nbp_basic.anchor_channel
    logging.debug("Get ref spots started")
    use_tiles, use_rounds, use_channels = (nbp_basic.use_tiles.copy(), nbp_basic.use_rounds.copy(),
                                           nbp_basic.use_channels.copy())


    # all means all spots found on the reference round / channel
    all_local_yxz = np.zeros((0, 3), dtype=np.int16)
    all_isolated = np.zeros(0, dtype=bool)
    all_local_tile = np.zeros(0, dtype=np.int16)

    # Now we start looping through tiles and recording the local_yxz spots on this tile and the isolated status of each
    # We then append this to our all_local_yxz, ... arrays
    for t in nbp_basic.use_tiles:
        t_local_yxz = fs.spot_yxz(nbp_find_spots.spot_yxz, t, r, c, nbp_find_spots.spot_no)
        t_isolated = fs.spot_isolated(nbp_find_spots.isolated_spots, t, r, c, nbp_find_spots.spot_no)
        # np.shape(t_local_yxz)[0] is the number of spots found on this tile. If there's a nonzero number of spots
        # found then we append the local_yxz info and isolated info to our arrays.
        # The all_local_tiles array SHOULD be the same length (ie have same number of elements as all_local_yxz has
        # rows) as all_local_yxz
        if np.shape(t_local_yxz)[0] > 0:
            all_local_yxz = np.append(all_local_yxz, t_local_yxz, axis=0)
            all_isolated = np.append(all_isolated, t_isolated.astype(bool), axis=0)
            all_local_tile = np.append(all_local_tile, np.ones_like(t_isolated, dtype=np.int16) * t)

    # find duplicate spots as those detected on a tile which is not tile centre they are closest to
    not_duplicate = call_spots_base.get_non_duplicate(
        tile_origin, nbp_basic.use_tiles, nbp_basic.tile_centre, all_local_yxz, all_local_tile
    )

    # nd means all spots that are not duplicate
    nd_local_yxz = all_local_yxz[not_duplicate]
    nd_local_tile = all_local_tile[not_duplicate]
    nd_isolated = all_isolated[not_duplicate]
    invalid_value = -nbp_basic.tile_pixel_value_shift
    
    # Only save used rounds/channels initially
<<<<<<< HEAD
    n_use_rounds = len(nbp_basic.use_rounds)
    n_use_channels = len(nbp_basic.use_channels)
    use_tiles = np.asarray(nbp_basic.use_tiles.copy())
    n_use_tiles = use_tiles.size
    nd_spot_colors_use = np.zeros((nd_local_tile.shape[0], n_use_rounds, n_use_channels), dtype=np.int32)
    bg_colours = np.zeros_like(nd_spot_colors_use)
    transform = np.asarray(transform)
    logging.info("Reading in spot_colors for ref_round spots")
    for t in nbp_basic.use_tiles:
        in_tile = nd_local_tile == t
        if np.sum(in_tile) > 0:
            logging.info(f"Tile {np.where(use_tiles==t)[0][0]+1}/{n_use_tiles}")
            # this line will return invalid_value for spots outside tile bounds on particular r/c.
            if nbp_basic.use_preseq:
                nd_spot_colors_use[in_tile], yxz_base, bg_colours[in_tile] = spot_colors_base.get_spot_colors(
                    np.asarray(nd_local_yxz[in_tile]), t, transform, nbp_file, nbp_basic, nbp_extract, nbp_filter
                )
            if not nbp_basic.use_preseq:
                nd_spot_colors_use[in_tile], yxz_base = spot_colors_base.get_spot_colors(
                    np.asarray(nd_local_yxz[in_tile]), t, transform, nbp_file, nbp_basic, nbp_extract, nbp_filter
                )

    # good means all spots that were in bounds of tile on every imaging round and channel that was used.
    good = (nd_spot_colors_use != invalid_value).all(axis=(1, 2))
    for t in nbp_basic.use_tiles:
        n_spots = np.sum(nd_local_tile == t)
        for ci, c in enumerate(nbp_basic.use_channels):
            for r in nbp_basic.use_rounds:
                in_bounds[t, r, c] = np.sum(nd_spot_colors_use[(nd_local_tile == t), r, ci] == invalid_value) / n_spots
            if nbp_basic.use_preseq:
                # bg_colours repeats over rounds (axis 1) so just check for invalid values on one round
                in_bounds[t, -1, c] = np.sum(bg_colours[nd_local_tile == t, 0, ci] == invalid_value) / n_spots
    good_local_yxz = nd_local_yxz[good]
    good_isolated = nd_isolated[good]
    good_local_tile = nd_local_tile[good]
    # add in un-used rounds with invalid_value
    n_good = np.sum(good)
    good_spot_colors = np.full((n_good, nbp_basic.n_rounds, nbp_basic.n_channels), invalid_value, dtype=np.int32)
    good_spot_colors[np.ix_(np.arange(n_good), nbp_basic.use_rounds, nbp_basic.use_channels)] = nd_spot_colors_use[good]
    good_bg_colors = bg_colours[good]
=======
    n_use_rounds, n_use_channels, n_use_tiles = len(use_rounds), len(use_channels), len(use_tiles)
    spot_colours = np.zeros((0, n_use_rounds, n_use_channels), dtype=np.int32)
    local_yxz = np.zeros((0, 3), dtype=np.int16)
    bg_colours = np.zeros_like(spot_colours)
    isolated = np.zeros(0, dtype=bool)
    tile = np.zeros(0, dtype=np.int16)
    transform = jnp.asarray(icp_correction)
    print("Reading in spot_colors for ref_round spots")
    for t in nbp_basic.use_tiles:
        in_tile = nd_local_tile == t
        if np.sum(in_tile) == 0:
            continue
        print(f"Tile {np.where(use_tiles==t)[0][0]+1}/{n_use_tiles}")
        colour_tuple = spot_colors_base.get_spot_colors(
            yxz_base=nd_local_yxz[in_tile], t=t, transform=transform,
            bg_scale=nbp_filter.bg_scale, file_type=nbp_extract.file_type,
            nbp_file=nbp_file, nbp_basic=nbp_basic)
        valid = colour_tuple[-1]
        spot_colours = np.append(spot_colours, colour_tuple[0][valid], axis=0)
        local_yxz = np.append(local_yxz, colour_tuple[1][valid], axis=0)
        isolated = np.append(isolated, nd_isolated[in_tile][valid], axis=0)
        tile = np.append(tile, np.ones(np.sum(valid), dtype=np.int16) * t)
        if nbp_basic.use_preseq:
            bg_colours = np.append(bg_colours, colour_tuple[2][valid], axis=0)

    # add in un-used rounds and channels with invalid_value
    n_spots, n_rounds, n_channels = len(local_yxz), nbp_basic.n_rounds, nbp_basic.n_channels
    spot_colours_full = np.full((n_spots, n_rounds, n_channels), invalid_value, dtype=np.int32)
    spot_colours_full[np.ix_(np.arange(n_spots), use_rounds, use_channels)] = spot_colours
>>>>>>> af69c147
    # save spot info to notebook
    nbp.local_yxz = local_yxz
    nbp.isolated = isolated
    nbp.tile = tile
    nbp.colors = spot_colours_full
    nbp.bg_colours = bg_colours

    # Set variables added in call_reference_spots to None so can save to Notebook.
    # I.e. if call_reference_spots hit error, but we did not do this, we would have to run get_reference_spots again.
    nbp.gene_no = None
    nbp.score = None
    nbp.score_diff = None
    nbp.intensity = None
    nbp.background_strength = None
    nbp.gene_probs = None
    nbp.dye_strengths = None
    logging.debug("Get ref spots complete")

    return nbp<|MERGE_RESOLUTION|>--- conflicted
+++ resolved
@@ -1,12 +1,4 @@
 import numpy as np
-<<<<<<< HEAD
-=======
-
-try:
-    import jax.numpy as jnp
-except ImportError:
-    import numpy as jnp
->>>>>>> af69c147
 from ..spot_colors import base as spot_colors_base
 from ..call_spots import base as call_spots_base
 from .. import find_spots as fs
@@ -101,48 +93,6 @@
     invalid_value = -nbp_basic.tile_pixel_value_shift
     
     # Only save used rounds/channels initially
-<<<<<<< HEAD
-    n_use_rounds = len(nbp_basic.use_rounds)
-    n_use_channels = len(nbp_basic.use_channels)
-    use_tiles = np.asarray(nbp_basic.use_tiles.copy())
-    n_use_tiles = use_tiles.size
-    nd_spot_colors_use = np.zeros((nd_local_tile.shape[0], n_use_rounds, n_use_channels), dtype=np.int32)
-    bg_colours = np.zeros_like(nd_spot_colors_use)
-    transform = np.asarray(transform)
-    logging.info("Reading in spot_colors for ref_round spots")
-    for t in nbp_basic.use_tiles:
-        in_tile = nd_local_tile == t
-        if np.sum(in_tile) > 0:
-            logging.info(f"Tile {np.where(use_tiles==t)[0][0]+1}/{n_use_tiles}")
-            # this line will return invalid_value for spots outside tile bounds on particular r/c.
-            if nbp_basic.use_preseq:
-                nd_spot_colors_use[in_tile], yxz_base, bg_colours[in_tile] = spot_colors_base.get_spot_colors(
-                    np.asarray(nd_local_yxz[in_tile]), t, transform, nbp_file, nbp_basic, nbp_extract, nbp_filter
-                )
-            if not nbp_basic.use_preseq:
-                nd_spot_colors_use[in_tile], yxz_base = spot_colors_base.get_spot_colors(
-                    np.asarray(nd_local_yxz[in_tile]), t, transform, nbp_file, nbp_basic, nbp_extract, nbp_filter
-                )
-
-    # good means all spots that were in bounds of tile on every imaging round and channel that was used.
-    good = (nd_spot_colors_use != invalid_value).all(axis=(1, 2))
-    for t in nbp_basic.use_tiles:
-        n_spots = np.sum(nd_local_tile == t)
-        for ci, c in enumerate(nbp_basic.use_channels):
-            for r in nbp_basic.use_rounds:
-                in_bounds[t, r, c] = np.sum(nd_spot_colors_use[(nd_local_tile == t), r, ci] == invalid_value) / n_spots
-            if nbp_basic.use_preseq:
-                # bg_colours repeats over rounds (axis 1) so just check for invalid values on one round
-                in_bounds[t, -1, c] = np.sum(bg_colours[nd_local_tile == t, 0, ci] == invalid_value) / n_spots
-    good_local_yxz = nd_local_yxz[good]
-    good_isolated = nd_isolated[good]
-    good_local_tile = nd_local_tile[good]
-    # add in un-used rounds with invalid_value
-    n_good = np.sum(good)
-    good_spot_colors = np.full((n_good, nbp_basic.n_rounds, nbp_basic.n_channels), invalid_value, dtype=np.int32)
-    good_spot_colors[np.ix_(np.arange(n_good), nbp_basic.use_rounds, nbp_basic.use_channels)] = nd_spot_colors_use[good]
-    good_bg_colors = bg_colours[good]
-=======
     n_use_rounds, n_use_channels, n_use_tiles = len(use_rounds), len(use_channels), len(use_tiles)
     spot_colours = np.zeros((0, n_use_rounds, n_use_channels), dtype=np.int32)
     local_yxz = np.zeros((0, 3), dtype=np.int16)
@@ -172,7 +122,7 @@
     n_spots, n_rounds, n_channels = len(local_yxz), nbp_basic.n_rounds, nbp_basic.n_channels
     spot_colours_full = np.full((n_spots, n_rounds, n_channels), invalid_value, dtype=np.int32)
     spot_colours_full[np.ix_(np.arange(n_spots), use_rounds, use_channels)] = spot_colours
->>>>>>> af69c147
+
     # save spot info to notebook
     nbp.local_yxz = local_yxz
     nbp.isolated = isolated
