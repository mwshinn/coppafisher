; Default parameters
;
; Do not modify this file!  If you would like to change a value, create a new
; settings.ini file and set only the parameters you would like to be different
; than those found in this file.
;
; For extraction to markdown, we need:
; Require a comment for each section and variable (can be blank though).
; Lines after a header are the comments describing that section.
; Lines before a variable are the comment for that variable.
; Need an empty line between section comment and comment of first variable in that section.
; Separator between variable name and default value is ' = ' i.e. a space on each side.


[file_names]
; The *file_names* section specifies the files that will be used throughout the pipeline.
; Variables in this section can be changed at any point in the pipeline, and the notebook created using it can still
; be loaded in.


; Name of notebook file in output directory will be *notebook_name*.npz
notebook_name = notebook

; Directory where the raw .nd2 files or .npy stacks are
input_dir =

; Directory where notebook is saved
output_dir =

; Directory where tile .npy files saved
tile_dir =

; Names of .nd2 files for the imaging rounds. Leave empty if only using anchor.
;;DELETE
round =

; Name of the file for the anchor round. Leave empty if not using anchor.
;;DELETE
anchor =

; .nd2 or .npy indicating the data type of the raw data.
;DELETE
raw_extension = .nd2

; If .npy raw_extension, this is the name of the .json file in *input_dir* which contains the metadata
; required extracted from the initial .nd2 files.
; I.e. it contains the output of *coppafish/utils/nd2/save_metadata*:
;
; - `xy_pos` - `List [n_tiles x 2]`. xy position of tiles in pixels.
;
; - `pixel_microns` - `float`. xy pixel size in microns.
;
; - `pixel_microns_z` - `float`. z pixel size in microns.
;
; - `sizes` - dict with fov (`t`), channels (`c`), y, x, z-planes (`z`) dimensions.
;DELETE
raw_metadata =

; csv file giving the approximate raw intensity for each dye with each camera/laser combination.
; If not set, the file *coppafish/setup/dye_camera_laser_raw_intensity.csv* file will be used.
dye_camera_laser =

; Text file which contains the codes indicating which dye to expect on each round for each gene.
code_book =

; Text file saved in *tile_dir* containing `extract['scale']` and `extract['scale_anchor']` values used to create
; the tile .npy files in the *tile_dir*. If the second value is 0, it means `extract['scale_anchor']` has not
; been calculated yet.
;
; If the extract step of the pipeline is re-run with `extract['scale']` or `extract['scale_anchor']` different
; to values saved here, an error will be raised.
;DELETE
scale = scale

; npz file in *output_dir* containing coords of spots found in find_spots step as well as spot_no and isolated_spots.
; After each tile is completed, information will be saved to this file.
; If file does not exist, it will be saved after first tile of find_spots step.
;DELETE
spot_details_info = spot_details_info

; npy file in output directory indicating average spot shape.
; If deconvolution required and file does not exist, will be computed automatically in extract step.
; (this is psf before tapering and scaled to fill uint16 range).
psf = psf

; npy file in *output_dir* indicating average shape in omp coefficient image.
; It only indicates the sign of the coefficient i.e. only contains -1, 0, 1.
; If file does not exist, it is computed from the coefficient images of all genes of the central tile.
omp_spot_shape = omp_spot_shape

; npy file in *output_dir* containing information about spots found in omp step.
; After each tile is completed, information will be saved to this file.
; If file does not exist, it will be saved after first tile of OMP step.
omp_spot_info = omp_spot_info

; npz file in *output_dir* containing gene coefficients for all spots found in omp step.
; After each tile is completed, information will be saved to this file.
; If file does not exist, it will be saved after first tile of OMP step.
omp_spot_coef = omp_spot_coef

; npz file in *output_dir* where stitched DAPI image is saved. If it does not exist,
; it will be saved if `basic_info['dapi_channel']` is not `None`.
; Leave blank to not save stitched anchor
big_dapi_image = dapi_image

; npz file in *output_dir* where stitched image of `ref_round`/`ref_channel` is saved.
; If it does not exist, it will be saved.
; Leave blank to not save stitched anchor
big_anchor_image = anchor_image

; csv files in *output_dir* where plotting information for pciSeq will be saved.
; First file is name where *omp* method output will be saved.
; Second file is name where *ref_spots* method output will be saved.
; If files don't exist, they will be created when the function *coppafish/export_to_pciseq* is run.
pciseq = pciseq_omp, pciseq_anchor, pciseq_prob

fluorescent_bead_path =

pre_seq =

; location of npy file containing (n_channels x n_dyes) ndarray to use as the initial bleed matrix. If empty, uses
; a hardcoded matrix, located in the ``call_reference_spots.py`` script.
initial_bleed_matrix =

; the name of the file containing every message logged by coppafish while running.
log_name = pipeline.log


[basic_info]
; The *basic_info* section indicates information required throughout the pipeline.

; Round that is the anchor
anchor_round =

; Channel in anchor round used as reference and to build coordinate system on. Usually channel with most spots.
; Leave blank if anchor not used.
anchor_channel = 27

; Channel in anchor round that contains *DAPI* images. This does not have to be in `use_channels`
; as anchor round is dealt with separately. Leave blank if no *DAPI*.
dapi_channel = 0


; Channels in imaging rounds to use throughout pipeline. Leave blank to use all.
use_channels =

; Imaging rounds to use throughout pipeline. Leave blank to use all.
use_rounds =

;will delete soon
use_anchor = True

; z planes used to make tile .npy files. Leave blank to use all.
; If 2 values provided, all z-planes between and including the values given will be used.
use_z =

; Tiles used throughout pipeline. Leave blank to use all.
; For an experiment where the tiles are arranged in a 4 x 3 (ny x nx) grid, tile indices are indicated as below:
;
; | 2  | 1  | 0  |
;
; | 5  | 4  | 3  |
;
; | 8  | 7  | 6  |
;
; | 11 | 10 | 9  |
use_tiles =

; Dyes to use when when assigning spots to genes. Leave blank to use all.
use_dyes =

; Name of dyes used in correct order. So for gene with code `360...`,
; gene appears with `dye_names[3]` in round 0, `dye_names[6]` in round 1, `dye_names[0]` in round 2 etc.
; If left blank, then assumes each channel corresponds to a different dye i.e. code 0 in code_book = channel 0.
; For quad_cam data, this needs to be specified.
dye_names = ATTO425, AF488, DY520XL, AF532, AF594, AF647, AF750

; This is added onto every tile (except DAPI) when it is saved and
; removed from every tile when loaded. Required so we can have negative pixel values when save to .npy as uint16.
tile_pixel_value_shift = 15000

is_3d = True

bad_trc =

channel_camera =

channel_laser =

ref_round =

ref_channel =

ignore_first_z_plane = True

; see coppafish/log/base.py for different severity levels. A log with severity >= minimum_print_severity will be
; printed to the terminal.
minimum_print_severity = 20

[extract]
; The *extract* section contains parameters which specify how to save the untiltered, raw microscope images to produce
; the .npy or .zarr files saved to `file_names['tile_dir']` in the 'raw' subfolder.

; The filetype to use when saving the extracted results. The options are .npy and .zarr.
file_type = .zarr

; Time to wait in seconds for raw data to come in before crashing.
; Assumes first round is already in the `file_names['input_dir']`
; Want this to be large so can run pipeline while collecting data.
wait_time = 21600


[filter]
; Here we specify filtering parameters used to filter raw, extracted images which are then re-saved in a new location
; after extract.

; Filtering for DAPI images is a tophat with r_dapi radius.
; Should be approx radius of object of interest. Typical = 48.
; Leave blank to auto detect using `r_dapi_auto_microns`.
r_dapi =

; If `r_dapi` not specified. Will convert to units of pixels from this micron value. Typical = 8.0.
; If both this and `r_dapi` left blank, DAPI image will not be filtered and no .npy file saved.
; Instead DAPI will be loaded directly from raw data and then stitched.
r_dapi_auto_microns =

; `nb.extract.auto_thresh[t,r,c]` is default threshold to find spots on tile t, round r, channel c.
; Value is set to `auto_thresh_multiplier * median(abs(image))` where
; `image` is the image produced for tile t, round r, channel c in the extract step of the pipeline and saved to
; `file_names['tile_dir']`.
auto_thresh_multiplier = 17

; For 3D pipeline, whether to perform wiener deconvolution before hanning filtering.
deconvolve = True

; Need to detect spots to determine point spread function (psf) used in the wiener deconvolution.
; Only relevant if `deconvolve == True`.
; To detect spot, pixel needs to be above dilation with this radius in xy plane.
psf_detect_radius_xy = 2

; Need to detect spots to determine point spread function (psf) used in the wiener deconvolution.
; Only relevant if `deconvolve == True`.
; To detect spot, pixel needs to be above dilation with this radius in z direction.
psf_detect_radius_z = 2

; Spots contribute to `psf` if they are above this intensity.
; If not given, will be computed the same as `auto_thresh`
; i.e. `median(image) + auto_thresh_multiplier*median(abs(image-median(image)))`.
; Note that for raw data, `median(image)` is not zero hence the difference.
psf_intensity_thresh =

; Spots contribute to `psf` if more than `psf_isolation_dist` from nearest spot.
psf_isolation_dist = 10

; Need this many isolated spots to determine `psf`.
psf_min_spots = 300

; The maximum number of isolated spots to determine the 'psf'. This is typically set to avoid running out of memory and
; speed up coppafish. If not set, then there is no maximum.
psf_max_spots = 5000

; Diameter of psf in y, x, z direction (in units of [xy_pixels, xy_pixels, z_pixels]).
psf_shape = 181, 181, 19

; `psf` is assumed to be radially symmetric within each z-plane so assume all values within annulus of this size
; (in xy_pixels) to be the same.
psf_annulus_width = 1.4

; Constant used to compute wiener filter from `psf`.
wiener_constant = 50

; When applying the wiener filter, we pad the raw image to median value
; linearly with this many pixels at end of each dimension.
wiener_pad_shape = 20, 20, 3

; Radius of averaging filter to do smoothing of filtered image.
; Provide two numbers to do 2D smoothing and three numbers to do 3D smoothing.
; Typical *2D*: `2, 2`. Typical *3D*: `1, 1, 2`.
; Recommended use is in *3D* only as it incorporates information between z-planes which
; filtering with difference of hanning kernels does not.
;
; Size of `r_smooth` has big influence on time taken for smoothing.
; For a `2048 x 2048 x 50` image:
;
; * `r_smooth = 1, 1, 2`: 2.8 seconds
;
; * `r_smooth = 2, 2, 2`: 8.5 seconds
;
; Leave empty to do no smoothing.
r_smooth =

; True to apply difference of hanning to filter images and when computing the scale factor
difference_of_hanning = False

; Filtering is done with a 2D difference of hanning filter with inner radius `r1` within which it is positive
; and outer radius `r2` so annulus between `r1` and `r2` is negative.
; Should be approx radius of spot. Typical = 3.
;
; For `r1 = 3` and `r2 = 6`, a `2048 x 2048 x 50` image took 4.1s.
; For `2 <= r1 <= 5` and `r2` double this, the time taken seemed to be constant.
;
; Leave blank to auto detect using `r1_auto_microns micron`.
r1 =

; Filtering is done with a 2D difference of hanning filter with inner radius `r1` within which it is positive
; and outer radius `r2` so annulus between `r1` and `r2` is negative.
; Should be approx radius of spot. Typical = 6.
; Leave blank to set to twice `r1`.
r2 =

; If `r1` not specified, will convert to units of pixels from this micron value.
r1_auto_microns = 0.5

; number of rotations applied to each tile individually when extracted.
num_rotations = 1

; Leave blank to set to r1.
pre_seq_blur_radius =

; The scale is computed from the first given image and multiplied by this factor to give leeway for the next images and
; avoid pixel clipping.
scale_multiplier = 0.025

; if percent_clip_warn % of pixels or more are clipped for a single image when saving as filtered images, a warning is
; raised to the user.
percent_clip_warn = 0.0002

; if percent_clip_error % of pixels or more are clipped for a single image, an error is raised to the user.
percent_clip_error = 0.005


[find_spots]
; The *find_spots* section contains parameters which specify how to convert the images produced in the extract section
; to point clouds.


; To be detected as a spot, a pixel needs to be above dilation with structuring element which is
; a square (`np.ones`) of width `2*radius_xy-1` in the xy plane.
radius_xy = 5

; To be detected as a spot, a pixel needs to be above dilation with structuring element which is
; cuboid (`np.ones`) with width `2*radius_z-1` in z direction. Must be more than 1 to be 3D.
radius_z = 2

; If number of spots detected on particular z-plane of an imaging round is greater than
; this, then will only select the `max_spots_2d` most intense spots on that z-plane.
; I.e. PCR works better if trying to fit fewer more intense spots.
; This only applies to imaging rounds and not ref_round/ref_channel as need lots of spots then.
; In 2D, allow more spots as only 1 z-plane
max_spots_2d = 500

; Same as `max_spots_2d` for the 3D pipeline. In 3D, need to allow fewer spots on a z-plane as have many z-planes.
max_spots_3d = 500

; To determine if spots are isolated, filter image with annulus between `isolation_radius_inner` and `isolation_radius`.
; `isolation_radius_inner` should be approx the radius where intensity of spot crosses from positive to negative.
; It is in units of xy-pixels.
; This filtering will only be applied to spots detected in the ref_round/ref_channel.
isolation_radius_inner = 4

; Outer radius of annulus filtering kernel in xy direction in units of xy-pixels.
isolation_radius_xy = 14

; Outer radius of annulus filtering kernel in z direction in units of z-pixels.
isolation_radius_z = 1

; Spot is isolated if value of annular filtered image at spot location is below the `isolation_thresh` value.
; Leave blank to automatically determine value using `auto_isolation_thresh_multiplier`. multiplied by the threshold used
; to detect the spots i.e. the extract_auto_thresh value.
isolation_thresh =

; If `isolation_thresh` left blank, it will be set to
; `isolation_thresh = auto_isolation_thresh_multiplier * nb.extract.auto_thresh[:, r, c]`.
auto_isolation_thresh_multiplier = -0.2

; Used in *coppafish/find_spots/base/check_n_spots*
;
; A warning will be raised if for any tile, round, channel the number of spots detected is less than:
;
; `n_spots_warn = n_spots_warn_fraction * max_spots * nb.basic_info.nz`
;
; where `max_spots` is `max_spots_2d` if *2D* and `max_spots_3d` if *3D*.
n_spots_warn_fraction = 0.1

; Used in *coppafish/find_spots/base/check_n_spots*. An error is raised if any of the following are satisfied:
;
; * For any given channel, the number of spots found was less than `n_spots_warn` for at least
; the fraction `n_spots_error_fraction` of tiles/rounds.
;
; * For any given tile, the number of spots found was less than `n_spots_warn` for at least
; the fraction `n_spots_error_fraction` of rounds/channels.
;
; * For any given round, the number of spots found was less than `n_spots_warn` for at least
; the fraction `n_spots_error_fraction` of tiles/channels.
n_spots_error_fraction = 0.5


[stitch]
; The *stitch* section contains parameters which specify how the overlaps between neighbouring tiles are found.


; Expected fractional overlap between tiles. Used to get initial shift search if not provided.
expected_overlap = 0.1

; If `shift_south_min/max` and/or `shift_west_min/max` not given,
; the initial shift search will have `auto_n_shifts` either side of the expected
; shift given the `expected_overlap` with step given by `shift_step`.
; First value gives $n_{shifts}$ in direction of overlap (y for south, x for west).
; Second value gives $n_{shifts}$ in other direction (x for south, y for west).
; Third value gives $n_{shifts}$ in z. The values scale linearly with the tile
; size in their individual directions. The value shown here is for a 2000x2000x50
; tile size. It is never scaled below 1, i.e. there is always some shift wiggle
; room.
auto_n_shifts = 20, 20, 1

; Can manually specify initial shifts.
; Exhaustive search will include all shifts between min and max with step given by `shift_step`.
; Each entry should be a list of 3 values: [y, x, z].
; Typical: `-1900, -100, -2`
shift_north_min =

; Can manually specify initial shifts.
; Exhaustive search will include all shifts between min and max with step given by `shift_step`.
; Each entry should be a list of 3 values: [y, x, z].
; Typical: `-1700, 100, 2`
shift_north_max =

; Can manually specify initial shifts.
; Exhaustive search will include all shifts between min and max with step given by `shift_step`.
; Each entry should be a list of 3 values: [y, x, z].
; Typical: `-100, -1900, -2`
shift_east_min =

; Can manually specify initial shifts. Shift range will run between min to max
; with step given by `shift_step`. Each entry should be a list of 3 values: [y, x, z].
; Typical: `100, -1700, 2`
shift_east_max =

; Step size to use in y, x, z when finding shift between tiles.
shift_step = 5, 5, 3

; If shift in initial search range has score which does not exceed `shift_score_thresh`,
; then range will be extrapolated with same step by `shift_widen` values in y, x, z direction.
shift_widen = 10, 10, 1

; The range of shifts searched over will continue to be increased according to `shift_widen` until
; the shift range in the y, x, z direction reaches `shift_max_range`.
; If a good shift is still not found, a warning will be printed.
shift_max_range = 300, 300, 10

; Basically the distance in yx pixels below which neighbours are a good match.
neighb_dist_thresh = 2

; A shift between tiles must have a number of close neighbours exceeding this.
; If not given, it will be worked using the `shift_score_thresh` parameters below
; using the function *coppafish/stitch/shift/get_score_thresh*.
shift_score_thresh =

; `shift_score_thresh` is set to `shift_score_thresh_multiplier` multiplied by the
; mean of scores of shifts a distance between
; `shift_score_thresh_min_dist` and `shift_score_thresh_max_dist` from the best shift.
shift_score_thresh_multiplier = 2

; `shift_score_thresh` is set to `shift_score_thresh_multiplier` multiplied by the
; mean of scores of shifts a distance between
; `shift_score_thresh_min_dist` and `shift_score_thresh_max_dist` from the best shift.
shift_score_thresh_min_dist = 11

; `shift_score_thresh` is set to `shift_score_thresh_multiplier` multiplied by the
; mean of scores of shifts a distance between
; `shift_score_thresh_min_dist` and `shift_score_thresh_max_dist` from the best shift.
shift_score_thresh_max_dist = 20

; 3D data is converted into `np.ceil(nz / nz_collapse)` 2D slices for exhaustive shift search to quicken it up.
; I.e. this is the maximum number of z-planes to be collapsed to a 2D slice when searching for the best shift.
nz_collapse = 30

; Used in *coppafish/stitch/check_shifts/check_shifts_stitch*
; If more than this fraction of `shifts` found between neighbouring tiles
; have `score < score_thresh`, an error will be raised.
n_shifts_error_fraction = 0.5

; When saving stitched images, all pixels with absolute value less than or equal to
; `save_image_zero_thresh` will be set to 0.
; This helps reduce size of the .npz files and does not lose any important information.
save_image_zero_thresh = 20

; whether to flip the tile ordering in the y direction
flip_y = False

; whether to flip the tile ordering in the x direction
flip_x = False


[register]
; The *register* section contains parameters which specify how the affine transforms from the ref_round/ref_channel
; to each imaging round/channel are found from the shifts found in the *register_initial* section.

; the fluorescent beads are detected using a circular hough transform. This requires an estimate of the bead radii in
; yx pixels. The bead radii should be estimated from the raw images.
bead_radii = 10, 11, 12

; the optical flow algorithm is run on down-sampled images in yx. This parameter specifies the down-sampling factor.
sample_factor_yx = 4

; the optical flow algorithm works by comparing a window of pixels in the reference image to a window of pixels in the
; target image. This parameter specifies the radius of the window.
window_radius = 8

; optical flow is interpolated in between good performing regions. This parameter specifies the size of the smoothing
; kernel used in the interpolation.
smooth_sigma = 40, 40, 10

; optical flow is interpolated in between good performing regions. This parameter specifies the threshold above which
; the performance is considered good (for 0.99, this would be 99% of the maximum performance).
smooth_thresh = 0.975

; Optical flow can work in parallel. This specifies how many CPU cores to use. Default: maximum number of CPU cores.
flow_cores =

; the maximum shift in y, x and z that can be detected by the optical flow algorithm. any larger shifts will be
; detected as the maximum shift.
flow_clip = 40, 40, 15

; Basically the distance in y and x pixels below which neighbours are a good match.
neighb_dist_thresh_yx = 5

; The distance threshold in z pixels below which neighbours are a good match.
; If not given, it is set to `ceil(neighb_dist_thresh_yx * pixel_size_yx / pixel_size_z)`
neighb_dist_thresh_z =

; minimum number of spots required to run icp on a given t, r, c
icp_min_spots = 100

; maximum number of iterations for icp
icp_max_iter = 50


[call_spots]
; The *call_spots* section contains parameters which determine how the `bleed_matrix` and `gene_efficiency`
; are computed, as well as how a gene is assigned to each spot found on the ref_round/ref_channel.


; `bleed_matrix_method` can only be `single` or `separate`.
; `single`: a single bleed matrix is produced for all rounds.
; `separate`: a different bleed matrix is made for each round.
bleed_matrix_method = single

; In `scaled_k_means` part of `bleed_matrix` calculation, a mean vector for each dye is computed from
; all spots with a dot product to that mean greater than this.
bleed_matrix_score_thresh = 0

; If less than this many vectors are assigned to a dye cluster in the `scaled_k_means` part of `bleed_matrix`
; calculation, the expected code for that dye will be set to 0 for all color channels i.e. bleed matrix
; computation will have failed.
bleed_matrix_min_cluster_size = 10

; Maximum number of iterations allowed in the `scaled_k_means` part of `bleed_matrix` calculation.
bleed_matrix_n_iter = 100

; If `True`, the `scaled_k_means` calculation will be performed twice.
; The second time starting with the output of the first and with `score_thresh` for cluster `i`
; set to the median of the scores assigned to cluster `i` in the first run.
;
; This limits the influence of bad spots to the bleed matrix.
bleed_matrix_anneal = True

; Shift to apply to weighting of each background vector to limit boost of weak spots.
; The weighting of round r for the fitting of the background vector for channel c is
; `1 / (spot_color[r, c] + background_weight_shift)` so `background_weight_shift` ensures
; this does not go to infinity for small `spot_color[r, c]`.
; Typical `spot_color[r, c]` is 1 for intense spot so `background_weight_shift` is small fraction of this.
; Leave blank to set to median absolute intensity of all pixels on the mid z-plane of the central tile.
background_weight_shift =

; When calculating the `dot_product_score`, this is the small shift to apply when normalising `spot_colors`
; to ensure don't divide by zero.
; Value is for a single round and is multiplied by `sqrt(n_rounds_used)` when computing `dot_product_score`.
; Expected norm of a spot_color for a single round is 1 so `dp_norm_shift` is a small fraction of this.
; Leave blank to set to median L2 norm for a single round of all pixels on the mid z-plane of the central tile.
dp_norm_shift =

; Minimum possible value of `dp_norm_shift` and `background_weight_shift`.
norm_shift_min = 0.001

; Maximum possible value of `dp_norm_shift` and `background_weight_shift`.
norm_shift_max = 0.5

; `dp_norm_shift` and `background_weight_shift` will be rounded to nearest `norm_shift_precision`.
norm_shift_precision = 0.01

; If number of spots assigned to a gene less than or equal to this, `gene_efficiency[g]=1` for all rounds.
gene_efficiency_min_spots = 25

gene_efficiency_score_thresh = 0.7

; Spots used to compute `gene_efficiency` must have `dot_product_score` greater than `gene_efficiency_score_thresh`,
; difference to second best score greater than `gene_efficiency_score_diff_thresh` and intensity greater than
; `gene_efficiency_intensity_thresh`.
gene_efficiency_intensity_thresh = 0

gene_efficiency_intensity_thresh_percentile = 50

; When computing the dot product score, $\Delta_{s0g}$ between spot $s$ and gene $g$,
; rounds/channels with background already fit contribute less. The larger $\alpha$, the lower the contribution.
;
; Set $\alpha = 0$ to use the normal dot-product with no weighting.
alpha = 120

; Constant used in weighting factor when computing dot product score, $\Delta_{s0g}$ between spot $s$ and gene $g$.
beta = 1


[omp]
; The *omp* section contains parameters which are use to carry out orthogonal matching pursuit (omp) on every pixel,
; as well as how to convert the results of this to spot locations.


; Can specify z-planes to find spots on
; If 2 values provided, all z-planes between and including the values given will be used.
use_z =

; If `False`, gene coefficients are found through omp with normal least squares fitting.
; If `True`, gene coefficients are found through omp with weighted least squares fitting
; with rounds/channels which already containing genes contributing less.
weight_coef_fit = False

; To save time in `call_spots_omp`, coefficients only found for pixels with intensity
; of absolute `spot_colors` greater than `initial_intensity_thresh`.
; Leave blank to set to determine using `initial_intensity_thresh_auto_param`
; It is also clamped between the `initial_intensity_thresh_min` and `initial_intensity_thresh_max`.
initial_intensity_thresh =

; If `initial_intensity_thresh` not given, it will be set to the
; `initial_intensity_thresh_percentile` percentile
; of the absolute intensity of all pixels on the mid z-plane of the central tile.
; It uses `nb.call_spots.abs_intensity_percentile`
initial_intensity_thresh_percentile = 50

; Min allowed value of `initial_intensity_thresh`.
initial_intensity_thresh_min = 0.001

; Max allowed value of `initial_intensity_thresh`.
initial_intensity_thresh_max = 0.2

; `initial_intensity_thresh` will be rounded to nearest `initial_intensity_precision` if not given.
initial_intensity_precision = 0.001

; The maximum number of genes that can be assigned to each pixel i.e. number of iterations of omp.
max_genes = 10

; Pixels only have coefficient found for a gene if that gene has absolute `dot_product_score` greater than this
; i.e. this is the stopping criterion for the OMP.
dp_thresh = 0.225

; When computing the dot product score, $\Delta_{sig}$ between spot $s$ and gene $g$ on iteration $i$ of *OMP*,
; rounds/channels with genes already fit to them, contribute less. The larger $\alpha$, the lower the contribution.
;
; Set $\alpha = 0$ to use the normal dot-product with no weighting.
alpha = 120

; Constant used in weighting factor when computing dot product score, $\Delta_{sig}$ between spot $s$ and gene $g$ on
; iteration $i$ of *OMP*.
beta = 1

; Subset size in x and y directions to compute OMP coefficients on. This can be increased when the PC has enough 
; available RAM. But, the speed up may be insignificant.
subset_size_xy = 125

; If set to true, pytorch OMP will always run on the CPU and never use a GPU, even if available.
force_cpu = false

; Any local maxima in the OMP coefficient image with a maxima greater than or equal to this value is considered an OMP
; spot and is scored.
coefficient_threshold = 0.01

; To detect spot in coefficient image of each gene, pixel needs to be above dilation with structuring element which is
; a square (`np.ones`) of width `2*radius_xy-1` in the xy plane.
radius_xy = 3

; To detect spot in coefficient image of each gene, pixel needs to be above dilation with structuring element which is
; cuboid (`np.ones`) with width `2*radius_z-1` in z direction. Must be more than 1 to be 3D.
radius_z = 2

; spot_shape specifies the neighbourhood about each spot in which we count coefficients which contribute to score.
; It is either given through `file_names['omp_spot_shape']` or computed using the below parameters with shape prefix.
; Maximum Y, X, Z size of spot_shape.
<<<<<<< HEAD
spot_shape = 27, 27, 9
=======
; Will be cropped if there are zeros at the extremities.
shape_max_size = 15, 15, 9
>>>>>>> 51e46be7

; For spot to be used to find `spot_shape`, it must have this many pixels
; around it on the same z-plane that have a positive coefficient.
; If 3D, also, require 1 positive pixel on each neighbouring plane (i.e. 2 is added to this value).
shape_pos_neighbour_thresh = 9

; Spots are isolated if nearest neighbour (across all genes) is further away than this in y/x directions.
; Only isolated spots are used to find `spot_shape`.
shape_isolation_distance_yx = 10

; Spots are isolated if nearest neighbour (across all genes) is further away than this in the z direction.
; Only isolated spots are used to find `spot_shape`.
; If left empty, the value is set to `ceil(shape_isolation_distance_yx * pixel_size_yx / pixel_size_z)`
shape_isolation_distance_z = 

; Spots are used to compute the OMP spot shape when they have a coefficient local maxima greater than this value
shape_coefficient_threshold = 0.01

; If the mean absolute coefficient sign is less than this in a region near a spot,
; the expected coefficient in `spot_shape` is set to 0.
; The maximum mean coefficient sign is 1, so must be less than this.
shape_sign_thresh = 0.05

; The function c / (c + high_coef_bias) is applied to every coefficient before being mean weighted with the mean spot
; shape if spot is one. If the spot is zero, then it is set to 0. The higher
; the high_coef_bias, the more importance placed on large coefficients. At high_coef_bias = 0, all positive
; coefficients have equal importance to the scoring.
high_coef_bias = 0.4

<<<<<<< HEAD
; Any OMP spot scores below this threshold are not saved. Used to cut out false gene reads.
score_threshold = 0.175
=======
; Any gene OMP score below this threshold for a spot is not saved. Used to cut out terrible gene reads.
score_threshold = 0.15
>>>>>>> 51e46be7


[thresholds]
; The *thresholds* section contains the thresholds used to determine which spots pass a quality thresholding process
; such that we consider their gene assignments legitimate.


; Final accepted reference and OMP spots both require `intensity > thresholds[intensity]`.
; If not given, will be set to same value as `nb.call_spots.gene_efficiency_intensity_thresh`.
; intensity for a really intense spot is about 1 so `intensity_thresh` should be less than this.
intensity =

; Final accepted spots are those which pass quality_threshold which is
; `nb.ref_spots.score > thresholds[score_ref]` and `nb.ref_spots.intensity > intensity_thresh`.
; quality_threshold requires score computed with *coppafish/call_spots/dot_prodduct/dot_product_score* to exceed this.
; Max score is 1 so must be below this.
score_ref = 0.25

; Final accepted OMP spots are those which pass quality_threshold which is:
; `score > thresholds[score_omp]` and `intensity > thresholds[intensity]`. `score` is given by:
; `score = (score_omp_multiplier * n_neighbours_pos + n_neighbours_neg) /
;   (score_omp_multiplier * n_neighbours_pos_max + n_neighbours_neg_max)`
; Max score is 1 so `score_thresh` should be less than this.
;
; 0.15 if more concerned for missed spots than false positives.
score_omp = 0.263

score_prob = 0.7

; Final accepted OMP spots are those which pass quality_threshold which is:
; `score > thresholds[score_omp]` and `intensity > thresholds[intensity]`. `score` is given by:
; `score = (score_omp_multiplier * n_neighbours_pos + n_neighbours_neg) /
;   (score_omp_multiplier * n_neighbours_pos_max + n_neighbours_neg_max)`
;
; 0.45 if more concerned for missed spots than false positives.
score_omp_multiplier = 0.95


[reg_to_anchor_info]
; Information relevant to the separate round registration


; Positions of bottom left corner of squares that we are comparing
full_anchor_y0 = 0
full_anchor_x0 = 0
partial_anchor_y0 = 0
partial_anchor_x0 = 0

; Side length of squares that we are comparing
side_length =<|MERGE_RESOLUTION|>--- conflicted
+++ resolved
@@ -685,12 +685,8 @@
 ; spot_shape specifies the neighbourhood about each spot in which we count coefficients which contribute to score.
 ; It is either given through `file_names['omp_spot_shape']` or computed using the below parameters with shape prefix.
 ; Maximum Y, X, Z size of spot_shape.
-<<<<<<< HEAD
-spot_shape = 27, 27, 9
-=======
 ; Will be cropped if there are zeros at the extremities.
-shape_max_size = 15, 15, 9
->>>>>>> 51e46be7
+spot_shape = 15, 15, 9
 
 ; For spot to be used to find `spot_shape`, it must have this many pixels
 ; around it on the same z-plane that have a positive coefficient.
@@ -720,13 +716,8 @@
 ; coefficients have equal importance to the scoring.
 high_coef_bias = 0.4
 
-<<<<<<< HEAD
 ; Any OMP spot scores below this threshold are not saved. Used to cut out false gene reads.
 score_threshold = 0.175
-=======
-; Any gene OMP score below this threshold for a spot is not saved. Used to cut out terrible gene reads.
-score_threshold = 0.15
->>>>>>> 51e46be7
 
 
 [thresholds]
