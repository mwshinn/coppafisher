--- conflicted
+++ resolved
@@ -145,21 +145,6 @@
         "flip_y": "bool",
         "flip_x": "bool",
     },
-<<<<<<< HEAD
-    "register": {
-        "icp_dist_thresh_yx": "number",
-        "icp_dist_thresh_z": "maybe_number",
-        "subvols": "list_int",
-        "box_size": "list_int",
-        "pearson_r_thresh": "number",
-        "residual_thresh": "int",
-        "bead_radii": "maybe_list_number",
-        "icp_min_spots": "int",
-        "icp_max_iter": "int",
-        "round_registration_channel": "maybe_int",
-        "sobel": "bool",
-    },
-=======
     'register':
         {   # this parameter is for channel registration
             'bead_radii': 'maybe_list_number',
@@ -175,7 +160,6 @@
             'icp_min_spots': 'int',
             'icp_max_iter': 'int'
         },
->>>>>>> ef128e8a
     "call_spots": {
         "bleed_matrix_method": "str",
         "bleed_matrix_score_thresh": "number",
