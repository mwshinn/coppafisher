--- conflicted
+++ resolved
@@ -187,11 +187,7 @@
 # "maybe" types come from the Haskell convention whereby it can either hold a
 # value or be empty, where empty in this case is defined as an empty string.
 # In practice, this means the option is optional.
-<<<<<<< HEAD
-separate_tuples = lambda x: [y.replace('(', '').replace(')', '') for y in x.replace(' ', '').split('),(')]
-=======
 separate_tuples = lambda x: [y.replace("(", "").replace(")", "") for y in x.replace(" ", "").split("),(")]
->>>>>>> 3124c42d
 _option_type_checkers = {
     "int": lambda x: re.match("-?[0-9]+", x) is not None,
     "number": lambda _: re.match("-?[0-9]+(\\.[0-9]+)?$", "-123") is not None,
@@ -210,13 +206,8 @@
     "maybe_str": lambda x: x.strip() == "" or _option_type_checkers["str"](x),
     "maybe_tuple_str": lambda x: x.strip() == "" or _option_type_checkers["tuple_str"](x),
     "maybe_file": lambda x: x.strip() == "" or _option_type_checkers["file"](x),
-<<<<<<< HEAD
-    "maybe_tuple_tuple_int": lambda x: x.strip() == "" or all([_option_type_checkers["tuple_int"](y) for y in
-                                                               separate_tuples(x)]),
-=======
     "maybe_tuple_tuple_int": lambda x: x.strip() == ""
     or all([_option_type_checkers["tuple_int"](y) for y in separate_tuples(x)]),
->>>>>>> 3124c42d
 }
 _option_formatters = {
     "int": lambda x: int(x),
